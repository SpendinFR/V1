--- conflicted
+++ resolved
@@ -451,21 +451,13 @@
     def _select_next_job_locked(self) -> Tuple[Optional[str], Optional[str]]:
         lane_item: Optional[Tuple[str, _PQItem]] = None
         urgent_active = any(count > 0 for count in self._urgent_token_counts.values())
-<<<<<<< HEAD
-=======
-        urgent_interactive_pending = self._has_pending_urgent_interactive_locked()
->>>>>>> a11eefda
         if self._pq_inter:
             lane_item = ("interactive", self._pq_inter[0])
         if self._pq_back:
             back_item = self._pq_back[0]
             if lane_item is None:
                 lane_item = ("background", back_item)
-<<<<<<< HEAD
             elif not urgent_active:
-=======
-            elif not (urgent_active or urgent_interactive_pending):
->>>>>>> a11eefda
                 current_lane, current_item = lane_item
                 current_prio = -float(current_item.neg_prio)
                 back_prio = -float(back_item.neg_prio)
@@ -495,28 +487,6 @@
                     return lane, jid
                 self._condition.wait(timeout=0.1)
             return None, None
-<<<<<<< HEAD
-=======
-
-    def _has_pending_urgent_interactive_locked(self) -> bool:
-        if not self._pq_inter:
-            return False
-        urgent_types = {"SIGNAL", "THREAT", "NEED"}
-        for item in self._pq_inter:
-            job = self._jobs.get(item.job_id)
-            if job and job.priority_tokens and job.priority_tokens.intersection(urgent_types):
-                return True
-        return False
-
-    def _should_defer_background_locked(self) -> bool:
-        if not self._pq_inter:
-            return False
-        if self._has_pending_urgent_interactive_locked():
-            return True
-        if self._urgent_state:
-            return True
-        return False
->>>>>>> a11eefda
 
     def _compute_reward(self, j: Job) -> Tuple[float, float]:
         finished = j.finished_ts or _now()
