"""Background maintenance scheduler for the cognitive architecture.

The previous version of this module had two issues that prevented the
scheduler from running correctly once imported:

* The standard library modules it relied on (``time``, ``os``, ``json`` …)
  were never imported.  Python therefore raised ``NameError`` exceptions as
  soon as the helper functions such as :func:`_now` or :func:`_safe_json`
  were executed.
* The reflection task attempted to import ``CognitiveDomain`` from a
  top-level ``metacognition`` module.  Inside the package hierarchy the
  correct import path is ``AGI_Evolutive.metacognition``; the truncated
  import made the task crash at runtime.

Both problems manifested as "truncated command"/runtime failures even
though the file passed static syntax checks.  Restoring the missing imports
and using the fully qualified package path fixes the scheduler logic.
"""

import heapq
import json
import logging
import math
import os
import random
import threading
import time
import traceback
<<<<<<< HEAD
from collections import deque
from typing import TYPE_CHECKING, Any, Callable, Deque, Dict, List, Optional, Sequence, Set, Tuple
=======
from typing import TYPE_CHECKING, Any, Callable, Dict, List, Optional, Sequence, Tuple
>>>>>>> c7d4a6fe

from AGI_Evolutive.utils.jsonsafe import json_sanitize
from AGI_Evolutive.core.global_workspace import GlobalWorkspace
from AGI_Evolutive.knowledge.mechanism_store import MechanismStore
from AGI_Evolutive.cognition.principle_inducer import PrincipleInducer
from AGI_Evolutive.utils.llm_service import try_call_llm_dict

if TYPE_CHECKING:  # pragma: no cover - imported for type checkers only
    from AGI_Evolutive.runtime.job_manager import JobManager


logger = logging.getLogger(__name__)


def _now() -> float:
    return time.time()


def _safe_json(path: str, default: Any):
    if not os.path.exists(path):
        return default
    try:
        with open(path, "r", encoding="utf-8") as f:
            return json.load(f)
    except Exception:
        return default


def _write_json(path: str, obj: Any):
    os.makedirs(os.path.dirname(path), exist_ok=True)
    with open(path, "w", encoding="utf-8") as f:
        json.dump(json_sanitize(obj), f, ensure_ascii=False, indent=2)


def _append_jsonl(path: str, obj: Dict[str, Any]):
    os.makedirs(os.path.dirname(path), exist_ok=True)
    with open(path, "a", encoding="utf-8") as f:
        f.write(json.dumps(json_sanitize(obj), ensure_ascii=False) + "\n")


def _clamp(value: float, lo: float, hi: float) -> float:
    return max(lo, min(hi, value))


class AdaptiveTaskPolicy:
    """Adapte les intervalles à partir d'un signal de récompense en ligne.

    La politique combine deux mécanismes :

    * Une moyenne mobile exponentielle avec dérive dont le facteur d'oubli est
      sélectionné par Thompson Sampling parmi ``beta_options``.
    * Une transformation tanh du score pour ajuster l'intervalle dans des
      bornes raisonnables (``min_scale``/``max_scale``).
    """

    beta_options: Sequence[float] = (0.2, 0.4, 0.6, 0.8)

    @staticmethod
    def _beta_key(beta: float) -> str:
        return f"{beta:.1f}"

    def __init__(
        self,
        base_interval: float,
        *,
        min_scale: float = 0.3,
        max_scale: float = 2.5,
        state: Optional[Dict[str, Any]] = None,
    ) -> None:
        self.base_interval = float(max(0.5, base_interval))
        self.min_scale = float(max(0.1, min_scale))
        self.max_scale = float(max(self.min_scale, max_scale))

        self.score = 0.0
        self.current_interval = self.base_interval
        self.current_beta = 0.4
        self._beta_stats: Dict[str, Dict[str, float]] = {
            self._beta_key(beta): {"alpha": 1.0, "beta": 1.0} for beta in self.beta_options
        }

        if state:
            self.score = float(state.get("score", 0.0))
            self.current_interval = float(state.get("current_interval", self.base_interval))
            self.current_beta = float(state.get("current_beta", self.current_beta))
            stored_stats = state.get("beta_stats") or {}
            for key, val in stored_stats.items():
                if key in self._beta_stats and isinstance(val, dict):
                    alpha = float(val.get("alpha", 1.0))
                    beta = float(val.get("beta", 1.0))
                    self._beta_stats[key]["alpha"] = max(1e-3, alpha)
                    self._beta_stats[key]["beta"] = max(1e-3, beta)

        self._update_interval()

    # Thompson sampling over the beta (forgetting factor) candidates ------------
    def _sample_beta(self) -> float:
        draws = {}
        for beta in self.beta_options:
            stats = self._beta_stats[self._beta_key(beta)]
            a = max(1e-3, stats["alpha"])
            b = max(1e-3, stats["beta"])
            try:
                draws[beta] = random.betavariate(a, b)
            except Exception:
                draws[beta] = a / (a + b)
        chosen = max(draws, key=draws.get) if draws else self.current_beta
        self.current_beta = float(chosen)
        return self.current_beta

    def _update_interval(self) -> None:
        # Score -> tanh -> scale in [min_scale, max_scale]
        norm = math.tanh(self.score)
        scale = 1.0 - norm * 0.8  # high score -> faster (smaller interval)
        scale = _clamp(scale, self.min_scale, self.max_scale)
        self.current_interval = self.base_interval * scale

    def update(self, reward: float, duration: float, success: bool) -> None:
        forget = self._sample_beta()
        stats = self._beta_stats[self._beta_key(forget)]
        pos = max(0.0, reward)
        neg = max(0.0, -reward)
        # Apprentissage online des stats du TS avec dérive
        stats["alpha"] = (1.0 - forget) * stats["alpha"] + forget * (1.0 + pos)
        stats["beta"] = (1.0 - forget) * stats["beta"] + forget * (1.0 + neg)

        signed = reward
        if not success:
            signed -= 0.3
        # durée plus longue que prévu => légère pénalité
        ratio = duration / max(1e-3, self.base_interval)
        if ratio > 1.2:
            signed -= min(0.5, ratio - 1.0)
        elif ratio < 0.8:
            signed += min(0.3, 1.0 - ratio)

        self.score = (1.0 - forget) * self.score + forget * signed
        self._update_interval()

    def to_state(self) -> Dict[str, Any]:
        return {
            "score": self.score,
            "current_interval": self.current_interval,
            "current_beta": self.current_beta,
            "beta_stats": self._beta_stats,
            "base_interval": self.base_interval,
            "min_scale": self.min_scale,
            "max_scale": self.max_scale,
        }


class OnlineLogistic:
    """Régression logistique online simple avec décroissance légère."""

    def __init__(self, n_features: int, lr: float = 0.1, l2: float = 1e-3, state: Optional[Dict[str, Any]] = None):
        self.n_features = int(n_features)
        self.lr = float(lr)
        self.l2 = float(max(0.0, l2))
        self.weights = [0.0] * self.n_features
        if state and isinstance(state.get("weights"), list):
            stored = list(state["weights"])
            for i in range(min(len(stored), self.n_features)):
                self.weights[i] = float(stored[i])

    def _logit(self, features: Sequence[float]) -> float:
        z = 0.0
        for w, x in zip(self.weights, features):
            z += w * float(x)
        return z

    def predict(self, features: Sequence[float]) -> float:
        z = _clamp(self._logit(features), -20.0, 20.0)
        return 1.0 / (1.0 + math.exp(-z))

    def update(self, features: Sequence[float], label: float) -> None:
        label = _clamp(float(label), 0.0, 1.0)
        pred = self.predict(features)
        error = pred - label
        for idx in range(self.n_features):
            grad = error * float(features[idx]) + self.l2 * self.weights[idx]
            self.weights[idx] -= self.lr * grad

    def to_state(self) -> Dict[str, Any]:
        return {"weights": list(self.weights), "lr": self.lr, "l2": self.l2}


class OnlinePlattCalibrator:
    """Calibration probabiliste style Platt en mise à jour en ligne."""

    def __init__(self, lr: float = 0.05, state: Optional[Dict[str, Any]] = None):
        self.lr = float(lr)
        self.a = 1.0
        self.b = 0.0
        if state:
            self.a = float(state.get("a", self.a))
            self.b = float(state.get("b", self.b))

    def transform(self, p: float) -> float:
        p = _clamp(p, 1e-4, 1.0 - 1e-4)
        logit = math.log(p / (1.0 - p))
        z = _clamp(self.a * logit + self.b, -20.0, 20.0)
        return 1.0 / (1.0 + math.exp(-z))

    def update(self, p: float, label: float) -> None:
        label = _clamp(label, 0.0, 1.0)
        p = _clamp(p, 1e-4, 1.0 - 1e-4)
        logit = math.log(p / (1.0 - p))
        z = _clamp(self.a * logit + self.b, -20.0, 20.0)
        pred = 1.0 / (1.0 + math.exp(-z))
        error = pred - label
        self.a -= self.lr * error * logit
        self.b -= self.lr * error

    def to_state(self) -> Dict[str, Any]:
        return {"a": self.a, "b": self.b, "lr": self.lr}
class Scheduler:
    """
    Orchestrateur de cycles :
      - tâches déclaratives avec intervalle (s)
      - exécution en thread daemon
      - reprise après crash (persist last_run)
      - instrumentation JSONL
    Par défaut, enchaîne :
      homeostasis → consolidation → concept_extractor → episodic_linker →
      goals/planning → reflection → evolution_manager

    À ne pas confondre avec :class:`AGI_Evolutive.light_scheduler.LightScheduler`
    (planificateur léger synchronisé à appeler dans une boucle).  Cette
    version runtime persiste son état et tourne dans un thread dédié.
    """

    def __init__(self, arch, data_dir: str = "data"):
        self.arch = arch
        self.data_dir = data_dir
        self.paths = {
            "state": os.path.join(self.data_dir, "runtime/scheduler_state.json"),
            "log": os.path.join(self.data_dir, "runtime/scheduler.log.jsonl"),
        }
        os.makedirs(os.path.dirname(self.paths["state"]), exist_ok=True)
        self.state = _safe_json(self.paths["state"], {
            "created_at": _now(),
            "last_runs": {},   # task_name -> ts
            "enabled": True
        })
        self.state.setdefault("policies", {})
        self.state.setdefault("models", {})
        self.state["models"].setdefault("reflection", {})
        self.state.setdefault("last_events", {})
        self.running = False
        self.thread = None

        # registre des tâches (nom -> dict)
        self.tasks: Dict[str, Dict[str, Any]] = {}
        self._policies: Dict[str, AdaptiveTaskPolicy] = {}
        self._pending_reflection_update: Optional[Dict[str, Any]] = None
<<<<<<< HEAD
        self._event_queue: Deque[Tuple[str, Dict[str, Any]]] = deque()
        self._condition = threading.Condition()
=======
        self._lock = threading.RLock()
        self._cond = threading.Condition(self._lock)
        self._schedule: List[Tuple[float, str]] = []
>>>>>>> c7d4a6fe

        reflection_state = self.state["models"].get("reflection", {})
        self._reflection_model = OnlineLogistic(
            n_features=6,
            state=reflection_state.get("logistic"),
        )
        self._reflection_calibrator = OnlinePlattCalibrator(
            state=reflection_state.get("calibrator"),
        )
        self._last_planning_outcome: Dict[str, Any] = {}
        self._last_metrics_snapshot: Dict[str, Any] = {}
        self._prev_metrics_value: float = 0.0
        self._last_metrics_value: float = 0.0
        self._last_metrics_delta: float = 0.0
        self._metrics_ready: bool = False
        self._last_applicable_mais: List[Any] = []

        self._register_default_tasks()

        self.workspace = getattr(self.arch, "global_workspace", None)
        self._urgent_pause_logged = False
        self._job_manager_warning_emitted = False

        policy = getattr(self.arch, "policy", None)
        mechanism_store = None
        if policy is not None and hasattr(policy, "_mechanisms"):
            mechanism_store = getattr(policy, "_mechanisms", None)
        if mechanism_store is None:
            mechanism_store = getattr(self.arch, "mechanism_store", None)
        if mechanism_store is None:
            mechanism_store = MechanismStore()
            if policy is not None and hasattr(policy, "_mechanisms"):
                try:
                    policy._mechanisms = mechanism_store
                except Exception:
                    self._log_exception("policy._mechanisms attachment")
        setattr(self.arch, "mechanism_store", mechanism_store)
        self.mechanism_store = mechanism_store

        principle_inducer = getattr(self.arch, "principle_inducer", None)
        if principle_inducer is None:
            principle_inducer = PrincipleInducer(self.mechanism_store)
            setattr(self.arch, "principle_inducer", principle_inducer)
        self.principle_inducer = principle_inducer

        period = getattr(self.arch, "evolution_period", None)
        if period is None:
            period = getattr(self, "_evolution_period", None)
        if period is None:
            period = 20
        try:
            period_value = int(period)
        except Exception:
            try:
                period_value = int(float(period))
            except Exception:
                period_value = 20
        self._evolution_period = max(1, period_value)
        try:
            self._tick = int(getattr(self, "_tick", 0))
        except Exception:
            self._tick = 0
        try:
            self._tick_counter = int(getattr(self, "_tick_counter", self._tick))
        except Exception:
            self._tick_counter = self._tick

<<<<<<< HEAD
        # Émet un premier événement pour exécuter les tâches critiques au démarrage
        try:
            self.notify("boot", {"reason": "startup"})
        except Exception:
            pass

        # ---------- helpers ----------
=======
    def _log_exception(self, context: str) -> None:
        """Centralized logging for unexpected scheduler errors."""
        logger.exception("Scheduler error during %s", context)

    # ---------- helpers ----------
>>>>>>> c7d4a6fe
    def _build_state_snapshot(self) -> Dict[str, Any]:
        arch = self.arch
        language = getattr(arch, "language", None)
        dialogue = None
        if language is not None:
            dialogue = getattr(language, "state", None)
            dialogue = getattr(language, "dialogue_state", dialogue)
        world = getattr(arch, "world_model", None)
        return {
            "beliefs": getattr(arch, "beliefs", None),
            "self_model": getattr(arch, "self_model", None),
            "dialogue": dialogue,
            "world": world,
            "memory": getattr(arch, "memory", None),
        }

    def _predicate_registry(self, state: Dict[str, Any]) -> Dict[str, Callable[..., bool]]:
        policy = getattr(self.arch, "policy", None)
        if policy is not None and hasattr(policy, "build_predicate_registry"):
            try:
                registry = policy.build_predicate_registry(state)
                if isinstance(registry, dict):
                    return registry
            except Exception:
                self._log_exception("policy.build_predicate_registry")

        dialogue = state.get("dialogue")
        world = state.get("world")
        self_model = state.get("self_model")
        beliefs = state.get("beliefs")

        def _belief_contains(topic: Any) -> bool:
            if beliefs is None:
                return False
            for accessor in ("contains", "has_fact", "has_edge"):
                fn = getattr(beliefs, accessor, None)
                if callable(fn):
                    try:
                        if fn(topic):
                            return True
                    except Exception:
                        self._log_exception(f"belief accessor {accessor}")
                        continue
            return False

        def _belief_confidence(topic: Any, threshold: float) -> bool:
            if beliefs is None:
                return False
            confidence_for = getattr(beliefs, "confidence_for", None)
            if not callable(confidence_for):
                return False
            try:
                return float(confidence_for(topic)) >= float(threshold)
            except Exception:
                self._log_exception("belief confidence lookup")
                return False

        registry: Dict[str, Callable[..., bool]] = {
            "request_is_sensitive": lambda st: getattr(dialogue, "is_sensitive", False) if dialogue else False,
            "audience_is_not_owner": lambda st: (
                getattr(dialogue, "audience_id", None) != getattr(dialogue, "owner_id", None)
                if dialogue
                else False
            ),
            "has_consent": lambda st: getattr(dialogue, "has_consent", False) if dialogue else False,
            "imminent_harm_detected": lambda st: getattr(world, "imminent_harm", False) if world else False,
            "has_commitment": lambda st, key: (
                self_model.has_commitment(key)
                if hasattr(self_model, "has_commitment")
                else False
            ),
            "belief_mentions": lambda st, topic: _belief_contains(topic),
            "belief_confidence_above": lambda st, topic, threshold: _belief_confidence(topic, threshold),
        }
        return registry

    def _get_workspace(self) -> Any:
        workspace = getattr(self, "workspace", None)
        if workspace is None:
            workspace = getattr(self.arch, "global_workspace", None)
        if workspace is None:
            policy = getattr(self.arch, "policy", None)
            if policy is None:
                return None
            workspace = GlobalWorkspace(policy=policy, planner=getattr(self.arch, "planner", None))
            setattr(self.arch, "global_workspace", workspace)
        self.workspace = workspace
        return workspace

    def _render_and_emit(self, decision: Dict[str, Any], state: Dict[str, Any]) -> None:
        arch = self.arch
        language = getattr(arch, "language", None)
        text = decision.get("decision_text") or decision.get("decision") or "noop"
        if language is not None and hasattr(language, "renderer"):
            renderer = getattr(language, "renderer", None)
            if renderer and hasattr(renderer, "render_reply"):
                try:
                    semantics = {"text": decision.get("decision_text") or decision.get("decision", ""), "meta": decision}
                    ctx = {
                        "last_message": getattr(getattr(language, "state", None), "last_user", ""),
                        "omitted_content": decision.get("omitted_content", False),
                        "state_snapshot": state,
                    }
                    text = renderer.render_reply(semantics, ctx)
                except Exception:
                    self._log_exception("language.renderer.render_reply")
                    text = decision.get("decision_text") or text
        arch.last_output_text = text
        logger = getattr(arch, "logger", None)
        if logger and hasattr(logger, "write"):
            try:
                logger.write("gw.decision", decision=decision, rendered=text)
            except Exception:
                self._log_exception("arch.logger.write gw.decision")

    # ---------- registration ----------
    def _init_policy(self, name: str, interval_s: float) -> AdaptiveTaskPolicy:
        stored = self.state["policies"].get(name)
        policy_state: Optional[Dict[str, Any]] = None
        base_interval = float(interval_s)
        if isinstance(stored, dict):
            policy_state = dict(stored)
            policy_state["base_interval"] = base_interval
        policy = AdaptiveTaskPolicy(base_interval=base_interval, state=policy_state)
        self._policies[name] = policy
        return policy

    def register(
        self,
        name: str,
        fn: Callable[[], None],
        interval_s: float,
        jitter_s: float = 0.0,
        *,
        triggers: Optional[Sequence[str]] = None,
        predicate: Optional[Callable[[str, Dict[str, Any]], bool]] = None,
    ):
        policy = self._init_policy(name, float(interval_s))
        trigger_set = None
        if triggers:
            trigger_set = {str(event).strip() for event in triggers if str(event).strip()}
        self.tasks[name] = {
            "fn": fn,
            "interval": policy.current_interval,
            "jitter": float(jitter_s),
            "policy": policy,
            "base_interval": float(interval_s),
            "triggers": trigger_set,
            "predicate": predicate,
        }
        self.state["policies"][name] = policy.to_state()
        last_run = float(self.state["last_runs"].get(name, 0.0))
        now = _now()
        interval = policy.current_interval or float(interval_s)
        due = max(now, last_run + interval)
        jitter = float(jitter_s)
        if jitter > 0.0:
            due += random.uniform(0.0, jitter)
        with self._cond:
            heapq.heappush(self._schedule, (due, name))
            self._cond.notify_all()

    def _register_default_tasks(self):
        # Les fonctions sont toutes robustifiées (attr checks)
        common_boot = ("boot",)
        self.register(
            "homeostasis",
            self._task_homeostasis,
            interval_s=60.0,
            jitter_s=5.0,
            triggers=common_boot + ("user_cycle", "inbox_update", "action_completed", "job_event"),
        )
        self.register(
            "consolidation",
            self._task_consolidation,
            interval_s=180.0,
            jitter_s=10.0,
            triggers=common_boot + ("inbox_update", "action_completed", "job_event"),
        )
        self.register(
            "concepts",
            self._task_concepts,
            interval_s=45.0,
            jitter_s=5.0,
            triggers=common_boot + ("inbox_update", "user_cycle"),
        )
        self.register(
            "episodes",
            self._task_episodes,
            interval_s=60.0,
            jitter_s=5.0,
            triggers=common_boot + ("user_cycle", "action_completed"),
        )
        self.register(
            "planning",
            self._task_planning,
            interval_s=90.0,
            jitter_s=8.0,
            triggers=common_boot + ("user_cycle", "action_completed"),
        )
        self.register(
            "reflection",
            self._task_reflection,
            interval_s=120.0,
            jitter_s=10.0,
            triggers=common_boot + ("action_completed", "job_event"),
        )
        self.register(
            "evolution",
            self._task_evolution,
            interval_s=120.0,
            jitter_s=10.0,
            triggers=common_boot + ("user_cycle", "job_event"),
        )

    # ---------- adaptation helpers ----------
    def _scalarize_metrics(self, metrics: Dict[str, Any]) -> float:
        values: List[float] = []

        def _collect(obj: Any) -> None:
            if isinstance(obj, dict):
                for val in obj.values():
                    _collect(val)
            elif isinstance(obj, (int, float)):
                values.append(float(obj))

        _collect(metrics or {})
        if not values:
            return 0.0
        return sum(values) / float(len(values))

    def _compute_task_reward(self, name: str, ok: bool, duration: float) -> float:
        reward = 0.6 if ok else -0.9
        if name == "planning":
            outcome = self._last_planning_outcome or {}
            trust = float(outcome.get("trust_delta", 0.0))
            harm = float(outcome.get("harm_delta", 0.0))
            regret = float(outcome.get("regret", 0.0))
            reward += _clamp(trust - harm, -1.5, 1.5)
            reward -= _clamp(regret, 0.0, 1.5) * 0.5
        elif name == "evolution":
            reward += _clamp(self._last_metrics_delta, -2.0, 2.0) * 0.4
            if self._metrics_ready:
                reward += 0.2
        elif name == "episodes":
            applicable = len(self._last_applicable_mais or [])
            reward += _clamp(applicable / 5.0, 0.0, 1.0) * 0.3
        elif name == "reflection":
            reward += (self._derive_reflection_label(self._last_planning_outcome) - 0.5) * 0.8
        return _clamp(reward, -2.5, 2.5)

    def _update_task_policy(self, name: str, policy: AdaptiveTaskPolicy, ok: bool, duration: float) -> None:
        try:
            reward = self._compute_task_reward(name, ok, duration)
            policy.update(reward, duration, ok)
        except Exception:
            return
        self.state["policies"][name] = policy.to_state()
        self._apply_llm_policy(name, policy, reward, duration, ok)

    def _build_reflection_features(self) -> List[float]:
        outcome = self._last_planning_outcome or {}
        trust = float(outcome.get("trust_delta", 0.0))
        harm = float(outcome.get("harm_delta", 0.0))
        regret = float(outcome.get("regret", 0.0))
        metrics_delta = float(self._last_metrics_delta)
        applicable = len(self._last_applicable_mais or [])
        norm_applicable = _clamp(applicable / 10.0, 0.0, 1.0)
        return [
            1.0,
            trust,
            -harm,
            regret,
            metrics_delta,
            norm_applicable,
        ]

    def _derive_reflection_label(self, outcome: Optional[Dict[str, Any]]) -> float:
        if not outcome:
            return 0.5
        trust = float(outcome.get("trust_delta", 0.0))
        harm = float(outcome.get("harm_delta", 0.0))
        regret = float(outcome.get("regret", 0.0))
        score = trust - harm - 0.5 * regret
        return 1.0 if score >= 0.0 else 0.0

    def _update_reflection_model(self, outcome: Dict[str, Any]) -> None:
        if not outcome:
            return
        if not self._pending_reflection_update:
            return
        features = self._pending_reflection_update.get("features")
        raw_prob = self._pending_reflection_update.get("raw_prob")
        if not isinstance(features, list) or raw_prob is None:
            self._pending_reflection_update = None
            return
        label = self._derive_reflection_label(outcome)
        try:
            self._reflection_model.update(features, label)
            self._reflection_calibrator.update(raw_prob, label)
        except Exception:
            self._log_exception("reflection model update")
        self.state["models"]["reflection"] = {
            "logistic": self._reflection_model.to_state(),
            "calibrator": self._reflection_calibrator.to_state(),
        }
        self._pending_reflection_update = None

    def _apply_llm_policy(
        self,
        name: str,
        policy: AdaptiveTaskPolicy,
        reward: float,
        duration: float,
        success: bool,
    ) -> None:
        payload = {
            "job": name,
            "current_interval": policy.current_interval,
            "base_interval": policy.base_interval,
            "reward": reward,
            "duration": duration,
            "success": success,
        }
        response = try_call_llm_dict(
            "scheduler",
            input_payload=payload,
            logger=logger,
        )
        if not response:
            policy.llm_last = None  # type: ignore[attr-defined]
            return

        decision = str(response.get("policy", "")).strip().lower()
        if "accel" in decision:
            policy.current_interval = max(policy.base_interval * 0.5, policy.current_interval * 0.8)
        elif "ralent" in decision:
            policy.current_interval = min(policy.base_interval * 3.0, policy.current_interval * 1.2)
        policy.llm_last = dict(response)  # type: ignore[attr-defined]

    def notify(self, event: str, payload: Optional[Dict[str, Any]] = None) -> None:
        event_name = str(event).strip()
        if not event_name:
            return
        event_payload = dict(payload or {})
        with self._condition:
            self._event_queue.append((event_name, event_payload))
            self._condition.notify_all()

    def _wait_for_event(self) -> Optional[Tuple[str, Dict[str, Any]]]:
        with self._condition:
            while (
                self.running
                and self.state.get("enabled", True)
                and not self._event_queue
            ):
                self._condition.wait(timeout=1.0)
            if not self.running or not self.state.get("enabled", True):
                return None
            return self._event_queue.popleft()

    def _should_run_for_event(self, cfg: Dict[str, Any], event: str, payload: Dict[str, Any]) -> bool:
        predicate = cfg.get("predicate")
        if callable(predicate):
            try:
                return bool(predicate(event, payload))
            except Exception:
                return False
        triggers: Optional[Set[str]] = cfg.get("triggers")
        if triggers:
            return event in triggers
        return True

    def _schedule_delayed_event(self, event: str, payload: Dict[str, Any], delay: float) -> None:
        try:
            delay_val = max(0.05, float(delay))
        except Exception:
            delay_val = 0.1

        payload_copy = dict(payload)

        def _emit_later() -> None:
            with self._condition:
                self._event_queue.append((event, payload_copy))
                self._condition.notify_all()

        timer = threading.Timer(delay_val, _emit_later)
        timer.daemon = True
        timer.start()

    def _run_task(
        self,
        name: str,
        cfg: Dict[str, Any],
        *,
        event: str,
        payload: Dict[str, Any],
    ) -> None:
        policy = cfg.get("policy")
        interval = cfg.get("interval", 0.0)
        if policy is not None:
            interval = policy.current_interval

        jitter = float(cfg.get("jitter", 0.0))
        if jitter > 0:
            time.sleep(min(jitter, 0.25))

        t0 = _now()
        ok = True
        err = None
        try:
            cfg["fn"]()
        except Exception as e:
            ok = False
            err = f"{e}\n{traceback.format_exc()}"
        t1 = _now()

        self.state["last_runs"][name] = t1
        duration = t1 - t0
        if policy is not None:
            self._update_task_policy(name, policy, ok, duration)
            cfg["interval"] = policy.current_interval
            self.state["policies"][name] = policy.to_state()
        sanitized_payload = json_sanitize(payload)
        self.state.setdefault("last_events", {})[name] = {
            "event": event,
            "payload": sanitized_payload,
            "ts": t1,
        }
        _write_json(self.paths["state"], self.state)
        _append_jsonl(
            self.paths["log"],
            {
                "t0": t0,
                "t1": t1,
                "dt": duration,
                "task": name,
                "ok": ok,
                "err": err,
                "interval": interval,
                "next_interval": cfg.get("interval"),
                "event": event,
                "event_payload": sanitized_payload,
            },
        )

    def _process_event(self, event: str, payload: Dict[str, Any]) -> None:
        now = _now()
        rerun_after: Optional[float] = None
        for name, cfg in self.tasks.items():
            if not self._should_run_for_event(cfg, event, payload):
                continue
            last = float(self.state["last_runs"].get(name, 0.0))
            policy = cfg.get("policy")
            interval = cfg.get("interval", 0.0)
            if policy is not None:
                interval = policy.current_interval
            elapsed = now - last
            if interval > 0.0 and elapsed < interval:
                remaining = interval - elapsed
                if rerun_after is None or remaining < rerun_after:
                    rerun_after = remaining
                continue
            self._run_task(name, cfg, event=event, payload=payload)

        if rerun_after is not None:
            self._schedule_delayed_event(event, payload, rerun_after)

    # ---------- run loop ----------
    def start(self):
        if self.running:
            return
        self._rebuild_schedule()
        self.running = True
        self.thread = threading.Thread(target=self._loop, daemon=True)
        self.thread.start()

    def stop(self):
        self.running = False
<<<<<<< HEAD
        with self._condition:
            self._condition.notify_all()
=======
        with self._cond:
            self._cond.notify_all()
>>>>>>> c7d4a6fe
        if self.thread and self.thread.is_alive():
            self.thread.join(timeout=1.0)

    def _loop(self):
        while self.running and self.state.get("enabled", True):
            event_payload = self._wait_for_event()
            if event_payload is None:
                break
            event, payload = event_payload
            if self._should_pause_for_urgent_chain():
<<<<<<< HEAD
                self._schedule_delayed_event(event, payload, 0.3)
                continue
            self._process_event(event, payload)
=======
                with self._cond:
                    self._cond.wait(timeout=0.2)
                continue

            task_name = self._await_next_task()
            if not task_name:
                continue

            cfg = self.tasks.get(task_name)
            if not cfg:
                continue

            policy = cfg.get("policy")
            jitter = float(cfg.get("jitter", 0.0) or 0.0)
            t0 = _now()
            ok = True
            err: Optional[str] = None
            try:
                cfg["fn"]()
            except Exception:
                ok = False
                err = traceback.format_exc()
                logger.exception("Scheduler task %s failed", task_name)
            t1 = _now()

            self.state["last_runs"][task_name] = t1
            duration = t1 - t0
            interval = float(cfg.get("interval", cfg.get("base_interval", 0.0)))
            if policy is not None:
                self._update_task_policy(task_name, policy, ok, duration)
                interval = policy.current_interval
                cfg["interval"] = interval
                self.state["policies"][task_name] = policy.to_state()

            _write_json(self.paths["state"], self.state)
            _append_jsonl(
                self.paths["log"],
                {
                    "t0": t0,
                    "t1": t1,
                    "dt": duration,
                    "task": task_name,
                    "ok": ok,
                    "err": err,
                    "interval": interval,
                    "next_interval": cfg.get("interval"),
                },
            )

            self._schedule_next_run(task_name, t1, interval, jitter)

    # ---------- coordination with job manager ----------
    def _await_next_task(self) -> Optional[str]:
        with self._cond:
            while self.running and self.state.get("enabled", True):
                if not self._schedule:
                    self._cond.wait(timeout=0.5)
                    continue
                due, name = self._schedule[0]
                now = _now()
                wait_time = due - now
                if wait_time > 0:
                    self._cond.wait(timeout=min(wait_time, 0.5))
                    continue
                heapq.heappop(self._schedule)
                return name
            return None

    def _schedule_next_run(self, name: str, base_time: float, interval: float, jitter: float) -> None:
        interval = max(0.0, float(interval))
        due = base_time + interval
        if jitter > 0.0:
            due += random.uniform(0.0, jitter)
        with self._cond:
            heapq.heappush(self._schedule, (due, name))
            self._cond.notify_all()

    def _rebuild_schedule(self) -> None:
        with self._cond:
            self._schedule.clear()
            now = _now()
            for name, cfg in self.tasks.items():
                last = float(self.state["last_runs"].get(name, 0.0))
                interval = float(cfg.get("interval", cfg.get("base_interval", 0.0)))
                due = max(now, last + interval)
                jitter = float(cfg.get("jitter", 0.0) or 0.0)
                if jitter > 0.0:
                    due += random.uniform(0.0, jitter)
                heapq.heappush(self._schedule, (due, name))
            self._cond.notify_all()
>>>>>>> c7d4a6fe

    def _resolve_job_manager(self) -> Optional["JobManager"]:
        jm = getattr(self.arch, "job_manager", None)
        if jm is None:
            if not self._job_manager_warning_emitted:
                logger.warning("Scheduler running without job_manager interface")
                self._job_manager_warning_emitted = True
            return None

        missing = [name for name in ("is_urgent_active", "wait_until_cleared") if not callable(getattr(jm, name, None))]
        if missing:
            if not self._job_manager_warning_emitted:
                logger.error(
                    "JobManager missing required methods: %s", ", ".join(missing)
                )
                self._job_manager_warning_emitted = True
            return None

        self._job_manager_warning_emitted = False
        return jm

    def _should_pause_for_urgent_chain(self) -> bool:
        jm = self._resolve_job_manager()
        if not jm:
            if self._urgent_pause_logged:
                logger.info("Scheduler resume: urgent chain cleared")
                self._urgent_pause_logged = False
            return False

        try:
            active = bool(jm.is_urgent_active())
        except Exception:
            logger.exception("JobManager.is_urgent_active failed")
            active = False

        if active:
            if not self._urgent_pause_logged:
                logger.info("Scheduler pause: urgent job chain active")
                self._urgent_pause_logged = True
            try:
                jm.wait_until_cleared(timeout=0.5)
            except Exception:
                logger.exception("JobManager.wait_until_cleared failed")
            return True

        if self._urgent_pause_logged:
            logger.info("Scheduler resume: urgent chain cleared")
            self._urgent_pause_logged = False
        return False

    # ---------- individual tasks (robustes) ----------
    def _task_homeostasis(self):
        # module emotions/homeostasis (si existant)
        hm = getattr(self.arch, "homeostasis", None)
        if hm and hasattr(hm, "run_homeostasis_cycle"):
            hm.run_homeostasis_cycle()
        # sinon, essayer emotions.adjust_if_needed()
        emo = getattr(self.arch, "emotions", None)
        if emo and hasattr(emo, "adjust_if_needed"):
            try:
                emo.adjust_if_needed()
            except Exception:
                self._log_exception("emotions.adjust_if_needed")

    def _task_consolidation(self):
        # mémoire/learning : consolidation (si dispo)
        # Essais : learning.consolidate(), memory.consolidate(), memory.consolidator.run_once_now()
        learn = getattr(self.arch, "learning", None)
        mem = getattr(self.arch, "memory", None)
        # learning
        if learn and hasattr(learn, "consolidate"):
            try:
                learn.consolidate()
                return
            except Exception:
                self._log_exception("learning.consolidate")
        # memory
        if mem and hasattr(mem, "consolidate"):
            try:
                mem.consolidate()
                return
            except Exception:
                self._log_exception("memory.consolidate")
        # consolidator (style VIKI+)
        cons = getattr(self.arch, "consolidator", None)
        if cons and hasattr(cons, "run_once_now"):
            try:
                cons.run_once_now(scope="auto")
            except Exception:
                self._log_exception("consolidator.run_once_now")

    def _task_concepts(self):
        ce = getattr(self.arch, "concept_extractor", None)
        if ce and hasattr(ce, "step"):
            ce.step()

    def _task_episodes(self):
        el = getattr(self.arch, "episodic_linker", None)
        if el and hasattr(el, "step"):
            el.step()
        workspace = self._get_workspace()
        state = self._build_state_snapshot()
        predicate_registry = self._predicate_registry(state)

        applicable: List[Any] = []
        try:
            applicable = list(self.mechanism_store.scan_applicable(state, predicate_registry))
        except Exception:
            self._log_exception("mechanism_store.scan_applicable")
            applicable = []
        self._last_applicable_mais = applicable

        if workspace is None:
            return

        for mechanism in applicable:
            try:
                bids = list(mechanism.propose(state))
            except Exception:
                self._log_exception(f"mechanism.propose {getattr(mechanism, 'id', 'unknown')}")
                continue
            for bid in bids:
                try:
                    workspace.submit(bid)
                except AttributeError:
                    attention = max(0.0, min(1.0, getattr(bid, "expected_info_gain", 0.0)))
                    workspace.submit_bid(
                        bid.payload.get("origin", getattr(bid, "source", "mai")),
                        bid.action_hint,
                        attention,
                        bid.payload,
                    )

    def _task_planning(self):
        goals = getattr(self.arch, "goals", None)
        # Ex : goals.refresh_plans(), goals.step(), planner.plan_for_goal() …
        if goals and hasattr(goals, "step"):
            try:
                goals.step()
                return
            except Exception:
                self._log_exception("goals.step")
        if goals and hasattr(goals, "refresh_plans"):
            try:
                goals.refresh_plans()
            except Exception:
                self._log_exception("goals.refresh_plans")
        workspace = self._get_workspace()
        policy = getattr(self.arch, "policy", None)
        if workspace and policy and hasattr(workspace, "step") and hasattr(policy, "decide_with_bids"):
            state = self._build_state_snapshot()
            try:
                workspace.step(state, timebox_iters=2)
                winners = list(workspace.winners())
            except Exception:
                self._log_exception("workspace.step")
                winners = []
            if not winners:
                try:
                    winners = list(workspace.last_trace())
                except Exception:
                    self._log_exception("workspace.last_trace")
                    winners = []
            try:
                decision = policy.decide_with_bids(
                    winners,
                    state,
                    global_workspace=workspace,
                    proposer=getattr(self.arch, "proposer", None),
                    homeo=getattr(self.arch, "homeostasis", None) or getattr(self.arch, "emotions", None),
                    planner=getattr(self.arch, "planner", None),
                    ctx={"scheduler": True, "workspace_trace": [bid.origin_tag() for bid in winners]},
                )
            except Exception:
                self._log_exception("policy.decide_with_bids")
                decision = None

            if decision:
                emitted = False
                runtime = getattr(self.arch, "runtime", None)
                response_api = getattr(runtime, "response", None) if runtime else None
                if (
                    runtime
                    and hasattr(runtime, "emit")
                    and response_api is not None
                    and hasattr(response_api, "format_agent_reply")
                ):
                    try:
                        utterance = response_api.format_agent_reply(decision)
                        runtime.emit(utterance)
                        emitted = True
                    except Exception:
                        self._log_exception("response_api.format_agent_reply/runtime.emit")
                        emitted = False
                if not emitted:
                    self._render_and_emit(decision, state)

                applicable_mais = list(getattr(self, "_last_applicable_mais", []))
                self._last_planning_outcome = {}
                if applicable_mais:
                    try:
                        from AGI_Evolutive.social.social_critic import SocialCritic

                        critic = SocialCritic()
                        outcome: Dict[str, Any] = {}
                        if hasattr(critic, "last_outcome"):
                            try:
                                outcome = critic.last_outcome() or {}
                            except Exception:
                                self._log_exception("SocialCritic.last_outcome")
                                outcome = {}
                        if outcome:
                            self._last_planning_outcome = outcome
                            self._update_reflection_model(outcome)
                        for mechanism in applicable_mais:
                            try:
                                wins = 1.0 if any(getattr(bid, "source", "") == f"MAI:{mechanism.id}" for bid in winners) else 0.0
                                feedback = {
                                    "activation": 1.0,
                                    "wins": wins,
                                    "benefit": float(outcome.get("trust_delta", 0.0))
                                    - float(outcome.get("harm_delta", 0.0)),
                                    "regret": float(outcome.get("regret", 0.0)),
                                }
                                if hasattr(mechanism, "update_from_feedback"):
                                    mechanism.update_from_feedback(feedback)
                                try:
                                    self.mechanism_store.update(mechanism)
                                except Exception:
                                    self._log_exception("mechanism_store.update")
                            except Exception:
                                self._log_exception(f"mechanism feedback update {getattr(mechanism, 'id', 'unknown')}")
                                continue
                    except Exception:
                        self._log_exception("SocialCritic evaluation")
                # If no social evaluation is available we keep the pending
                # reflection update until feedback arrives, avoiding neutral
                # training data that would collapse the model.

    def _task_reflection(self):
        mc = getattr(self.arch, "metacognition", None) or getattr(self.arch, "metacognitive_system", None)
        if not mc or not hasattr(mc, "trigger_reflection"):
            self._pending_reflection_update = None
            return
        try:
            # réflexion légère récurrente (domain REASONING par défaut)
            from AGI_Evolutive.metacognition import CognitiveDomain
            features = self._build_reflection_features()
            raw_prob = self._reflection_model.predict(features)
            calibrated = self._reflection_calibrator.transform(raw_prob)
            urgency = _clamp(calibrated, 0.15, 0.95)
            depth = 1 if urgency < 0.6 else 2
            self._pending_reflection_update = {"features": features, "raw_prob": raw_prob}
            mc.trigger_reflection(
                trigger="periodic_scheduler",
                domain=CognitiveDomain.REASONING,
                urgency=urgency,
                depth=depth
            )
        except Exception:
            self._log_exception("metacognition.trigger_reflection")
            self._pending_reflection_update = None

    def _task_evolution(self):
        evo = getattr(self.arch, "evolution", None)
        if evo and hasattr(evo, "record_cycle"):
            try:
                # enregistre snapshot + génère recommandations
                evo.record_cycle(extra_tags={"via": "scheduler"})
                # potentiellement proposer des évolutions (non destructif)
                evo.propose_evolution()
            except Exception:
                self._log_exception("evolution.record_cycle/propose_evolution")
        self._tick = getattr(self, "_tick", 0) + 1
        self._tick_counter = self._tick
        if self._tick % self._evolution_period == 0:
            arch = self.arch
            recent_docs: List[Any]
            recent_dialogues: List[Any]

            if hasattr(arch, "recent_docs"):
                recent_docs = list(getattr(arch, "recent_docs") or [])
            else:
                recent_docs = []
                memory = getattr(arch, "memory", None)
                if memory and hasattr(memory, "get_recent_memories"):
                    try:
                        recent_docs = memory.get_recent_memories(n=200)
                    except Exception:
                        self._log_exception("memory.get_recent_memories")
                        recent_docs = []

            if hasattr(arch, "recent_dialogues"):
                recent_dialogues = list(getattr(arch, "recent_dialogues") or [])
            else:
                recent_dialogues = []
                memory = getattr(arch, "memory", None)
                dialogue_log = getattr(memory, "interactions", None)
                if dialogue_log and hasattr(dialogue_log, "get_recent"):
                    try:
                        recent_dialogues = dialogue_log.get_recent(100)
                    except Exception:
                        self._log_exception("dialogue_log.get_recent")
                        recent_dialogues = []

            metrics_snapshot: Dict[str, Any] = {}
            metrics = getattr(arch, "metrics", None)
            if metrics and hasattr(metrics, "snapshot"):
                try:
                    metrics_snapshot = metrics.snapshot() or {}
                except Exception:
                    self._log_exception("metrics.snapshot")
                    metrics_snapshot = {}
            self._last_metrics_snapshot = metrics_snapshot or {}
            new_value = self._scalarize_metrics(self._last_metrics_snapshot)
            if self._metrics_ready:
                self._last_metrics_delta = new_value - self._last_metrics_value
            else:
                self._metrics_ready = True
                self._last_metrics_delta = 0.0
            self._prev_metrics_value = self._last_metrics_value
            self._last_metrics_value = new_value

            try:
                self.principle_inducer.run(recent_docs, recent_dialogues, metrics_snapshot)
            except Exception:
                self._log_exception("principle_inducer.run")<|MERGE_RESOLUTION|>--- conflicted
+++ resolved
@@ -26,12 +26,8 @@
 import threading
 import time
 import traceback
-<<<<<<< HEAD
 from collections import deque
 from typing import TYPE_CHECKING, Any, Callable, Deque, Dict, List, Optional, Sequence, Set, Tuple
-=======
-from typing import TYPE_CHECKING, Any, Callable, Dict, List, Optional, Sequence, Tuple
->>>>>>> c7d4a6fe
 
 from AGI_Evolutive.utils.jsonsafe import json_sanitize
 from AGI_Evolutive.core.global_workspace import GlobalWorkspace
@@ -286,14 +282,11 @@
         self.tasks: Dict[str, Dict[str, Any]] = {}
         self._policies: Dict[str, AdaptiveTaskPolicy] = {}
         self._pending_reflection_update: Optional[Dict[str, Any]] = None
-<<<<<<< HEAD
         self._event_queue: Deque[Tuple[str, Dict[str, Any]]] = deque()
         self._condition = threading.Condition()
-=======
         self._lock = threading.RLock()
         self._cond = threading.Condition(self._lock)
         self._schedule: List[Tuple[float, str]] = []
->>>>>>> c7d4a6fe
 
         reflection_state = self.state["models"].get("reflection", {})
         self._reflection_model = OnlineLogistic(
@@ -361,7 +354,6 @@
         except Exception:
             self._tick_counter = self._tick
 
-<<<<<<< HEAD
         # Émet un premier événement pour exécuter les tâches critiques au démarrage
         try:
             self.notify("boot", {"reason": "startup"})
@@ -369,13 +361,11 @@
             pass
 
         # ---------- helpers ----------
-=======
     def _log_exception(self, context: str) -> None:
         """Centralized logging for unexpected scheduler errors."""
         logger.exception("Scheduler error during %s", context)
 
     # ---------- helpers ----------
->>>>>>> c7d4a6fe
     def _build_state_snapshot(self) -> Dict[str, Any]:
         arch = self.arch
         language = getattr(arch, "language", None)
@@ -855,13 +845,8 @@
 
     def stop(self):
         self.running = False
-<<<<<<< HEAD
         with self._condition:
             self._condition.notify_all()
-=======
-        with self._cond:
-            self._cond.notify_all()
->>>>>>> c7d4a6fe
         if self.thread and self.thread.is_alive():
             self.thread.join(timeout=1.0)
 
@@ -872,102 +857,9 @@
                 break
             event, payload = event_payload
             if self._should_pause_for_urgent_chain():
-<<<<<<< HEAD
                 self._schedule_delayed_event(event, payload, 0.3)
                 continue
             self._process_event(event, payload)
-=======
-                with self._cond:
-                    self._cond.wait(timeout=0.2)
-                continue
-
-            task_name = self._await_next_task()
-            if not task_name:
-                continue
-
-            cfg = self.tasks.get(task_name)
-            if not cfg:
-                continue
-
-            policy = cfg.get("policy")
-            jitter = float(cfg.get("jitter", 0.0) or 0.0)
-            t0 = _now()
-            ok = True
-            err: Optional[str] = None
-            try:
-                cfg["fn"]()
-            except Exception:
-                ok = False
-                err = traceback.format_exc()
-                logger.exception("Scheduler task %s failed", task_name)
-            t1 = _now()
-
-            self.state["last_runs"][task_name] = t1
-            duration = t1 - t0
-            interval = float(cfg.get("interval", cfg.get("base_interval", 0.0)))
-            if policy is not None:
-                self._update_task_policy(task_name, policy, ok, duration)
-                interval = policy.current_interval
-                cfg["interval"] = interval
-                self.state["policies"][task_name] = policy.to_state()
-
-            _write_json(self.paths["state"], self.state)
-            _append_jsonl(
-                self.paths["log"],
-                {
-                    "t0": t0,
-                    "t1": t1,
-                    "dt": duration,
-                    "task": task_name,
-                    "ok": ok,
-                    "err": err,
-                    "interval": interval,
-                    "next_interval": cfg.get("interval"),
-                },
-            )
-
-            self._schedule_next_run(task_name, t1, interval, jitter)
-
-    # ---------- coordination with job manager ----------
-    def _await_next_task(self) -> Optional[str]:
-        with self._cond:
-            while self.running and self.state.get("enabled", True):
-                if not self._schedule:
-                    self._cond.wait(timeout=0.5)
-                    continue
-                due, name = self._schedule[0]
-                now = _now()
-                wait_time = due - now
-                if wait_time > 0:
-                    self._cond.wait(timeout=min(wait_time, 0.5))
-                    continue
-                heapq.heappop(self._schedule)
-                return name
-            return None
-
-    def _schedule_next_run(self, name: str, base_time: float, interval: float, jitter: float) -> None:
-        interval = max(0.0, float(interval))
-        due = base_time + interval
-        if jitter > 0.0:
-            due += random.uniform(0.0, jitter)
-        with self._cond:
-            heapq.heappush(self._schedule, (due, name))
-            self._cond.notify_all()
-
-    def _rebuild_schedule(self) -> None:
-        with self._cond:
-            self._schedule.clear()
-            now = _now()
-            for name, cfg in self.tasks.items():
-                last = float(self.state["last_runs"].get(name, 0.0))
-                interval = float(cfg.get("interval", cfg.get("base_interval", 0.0)))
-                due = max(now, last + interval)
-                jitter = float(cfg.get("jitter", 0.0) or 0.0)
-                if jitter > 0.0:
-                    due += random.uniform(0.0, jitter)
-                heapq.heappush(self._schedule, (due, name))
-            self._cond.notify_all()
->>>>>>> c7d4a6fe
 
     def _resolve_job_manager(self) -> Optional["JobManager"]:
         jm = getattr(self.arch, "job_manager", None)
