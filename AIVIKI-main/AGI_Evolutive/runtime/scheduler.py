--- conflicted
+++ resolved
@@ -287,13 +287,10 @@
         self._pending_reflection_update: Optional[Dict[str, Any]] = None
         self._event_queue: Deque[Tuple[str, Dict[str, Any]]] = deque()
         self._condition = threading.Condition()
-<<<<<<< HEAD
-=======
         self._lock = threading.RLock()
         self._cond = threading.Condition(self._lock)
         self._schedule: List[Tuple[float, str]] = []
         self._delayed_timers: Dict[str, Dict[str, Any]] = {}
->>>>>>> 58ebc5ca
 
         reflection_state = self.state["models"].get("reflection", {})
         self._reflection_model = OnlineLogistic(
@@ -367,14 +364,11 @@
             pass
 
         # ---------- helpers ----------
-<<<<<<< HEAD
-=======
     def _log_exception(self, context: str) -> None:
         """Centralized logging for unexpected scheduler errors."""
         logger.exception("Scheduler error during %s", context)
 
     # ---------- helpers ----------
->>>>>>> 58ebc5ca
     def _build_state_snapshot(self) -> Dict[str, Any]:
         arch = self.arch
         language = getattr(arch, "language", None)
@@ -506,17 +500,12 @@
         self,
         name: str,
         fn: Callable[[], None],
-<<<<<<< HEAD
-        interval_s: Optional[float] = None,
-=======
         interval_s: float,
->>>>>>> 58ebc5ca
         jitter_s: float = 0.0,
         *,
         triggers: Optional[Sequence[str]] = None,
         predicate: Optional[Callable[[str, Dict[str, Any]], bool]] = None,
     ):
-<<<<<<< HEAD
         base_interval = 0.0
         interval_val = 0.0
         policy: Optional[AdaptiveTaskPolicy] = None
@@ -533,9 +522,7 @@
             self._policies.pop(name, None)
             self.state["policies"].pop(name, None)
 
-=======
         policy = self._init_policy(name, float(interval_s))
->>>>>>> 58ebc5ca
         trigger_set = None
         if triggers:
             trigger_set = {str(event).strip() for event in triggers if str(event).strip()}
@@ -544,12 +531,6 @@
             "interval": interval_val,
             "jitter": float(jitter_s),
             "policy": policy,
-<<<<<<< HEAD
-            "base_interval": max(0.0, base_interval),
-            "triggers": trigger_set,
-            "predicate": predicate,
-        }
-=======
             "base_interval": float(interval_s),
             "triggers": trigger_set,
             "predicate": predicate,
@@ -565,7 +546,6 @@
         with self._cond:
             heapq.heappush(self._schedule, (due, name))
             self._cond.notify_all()
->>>>>>> 58ebc5ca
 
     def _register_default_tasks(self):
         # Les fonctions sont toutes robustifiées (attr checks)
@@ -573,78 +553,50 @@
         self.register(
             "homeostasis",
             self._task_homeostasis,
-<<<<<<< HEAD
-            jitter_s=0.0,
-=======
             interval_s=60.0,
             jitter_s=5.0,
->>>>>>> 58ebc5ca
             triggers=common_boot + ("user_cycle", "inbox_update", "action_completed", "job_event"),
         )
         self.register(
             "consolidation",
             self._task_consolidation,
-<<<<<<< HEAD
-            jitter_s=0.0,
-=======
             interval_s=180.0,
             jitter_s=10.0,
->>>>>>> 58ebc5ca
             triggers=common_boot + ("inbox_update", "action_completed", "job_event"),
         )
         self.register(
             "concepts",
             self._task_concepts,
-<<<<<<< HEAD
-            jitter_s=0.0,
-=======
             interval_s=45.0,
             jitter_s=5.0,
->>>>>>> 58ebc5ca
             triggers=common_boot + ("inbox_update", "user_cycle"),
         )
         self.register(
             "episodes",
             self._task_episodes,
-<<<<<<< HEAD
-            jitter_s=0.0,
-=======
             interval_s=60.0,
             jitter_s=5.0,
->>>>>>> 58ebc5ca
             triggers=common_boot + ("user_cycle", "action_completed"),
         )
         self.register(
             "planning",
             self._task_planning,
-<<<<<<< HEAD
-            jitter_s=0.0,
-=======
             interval_s=90.0,
             jitter_s=8.0,
->>>>>>> 58ebc5ca
             triggers=common_boot + ("user_cycle", "action_completed"),
         )
         self.register(
             "reflection",
             self._task_reflection,
-<<<<<<< HEAD
-            jitter_s=0.0,
-=======
             interval_s=120.0,
             jitter_s=10.0,
->>>>>>> 58ebc5ca
             triggers=common_boot + ("action_completed", "job_event"),
         )
         self.register(
             "evolution",
             self._task_evolution,
-<<<<<<< HEAD
-            jitter_s=0.0,
-=======
             interval_s=120.0,
             jitter_s=10.0,
->>>>>>> 58ebc5ca
             triggers=common_boot + ("user_cycle", "job_event"),
         )
 
@@ -817,16 +769,6 @@
             delay_val = 0.1
 
         payload_copy = dict(payload)
-<<<<<<< HEAD
-
-        def _emit_later() -> None:
-            with self._condition:
-                self._event_queue.append((event, payload_copy))
-                self._condition.notify_all()
-
-        timer = threading.Timer(delay_val, _emit_later)
-        timer.daemon = True
-=======
         run_at = _now() + delay_val
 
         def _emit_later() -> None:
@@ -860,7 +802,6 @@
                 "payload": payload_copy,
             }
 
->>>>>>> 58ebc5ca
         timer.start()
 
     def _run_task(
@@ -913,10 +854,7 @@
                 "ok": ok,
                 "err": err,
                 "interval": interval,
-<<<<<<< HEAD
-=======
                 "next_interval": cfg.get("interval"),
->>>>>>> 58ebc5ca
                 "event": event,
                 "event_payload": sanitized_payload,
             },
@@ -924,10 +862,7 @@
 
     def _process_event(self, event: str, payload: Dict[str, Any]) -> None:
         now = _now()
-<<<<<<< HEAD
-=======
         rerun_after: Optional[float] = None
->>>>>>> 58ebc5ca
         for name, cfg in self.tasks.items():
             if not self._should_run_for_event(cfg, event, payload):
                 continue
@@ -938,11 +873,9 @@
                 interval = policy.current_interval
             elapsed = now - last
             if interval > 0.0 and elapsed < interval:
-<<<<<<< HEAD
                 continue
             self._run_task(name, cfg, event=event, payload=payload)
 
-=======
                 remaining = interval - elapsed
                 if rerun_after is None or remaining < rerun_after:
                     rerun_after = remaining
@@ -952,7 +885,6 @@
         if rerun_after is not None:
             self._schedule_delayed_event(event, payload, rerun_after)
 
->>>>>>> 58ebc5ca
     # ---------- run loop ----------
     def start(self):
         if self.running:
@@ -1005,8 +937,6 @@
         self.running = False
         with self._condition:
             self._condition.notify_all()
-<<<<<<< HEAD
-=======
             for entry in list(self._delayed_timers.values()):
                 timer = entry.get("timer") if isinstance(entry, dict) else None
                 if isinstance(timer, threading.Timer):
@@ -1015,7 +945,6 @@
                     except Exception:
                         pass
             self._delayed_timers.clear()
->>>>>>> 58ebc5ca
         if self.thread and self.thread.is_alive():
             self.thread.join(timeout=1.0)
 
