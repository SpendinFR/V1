"""Background maintenance scheduler for the cognitive architecture.

The previous version of this module had two issues that prevented the
scheduler from running correctly once imported:

* The standard library modules it relied on (``time``, ``os``, ``json`` …)
  were never imported.  Python therefore raised ``NameError`` exceptions as
  soon as the helper functions such as :func:`_now` or :func:`_safe_json`
  were executed.
* The reflection task attempted to import ``CognitiveDomain`` from a
  top-level ``metacognition`` module.  Inside the package hierarchy the
  correct import path is ``AGI_Evolutive.metacognition``; the truncated
  import made the task crash at runtime.

Both problems manifested as "truncated command"/runtime failures even
though the file passed static syntax checks.  Restoring the missing imports
and using the fully qualified package path fixes the scheduler logic.
"""

import heapq
import json
import logging
import math
import os
import random
import threading
import time
import traceback
<<<<<<< HEAD
from typing import TYPE_CHECKING, Any, Callable, Dict, List, Optional, Sequence, Tuple
=======
from collections import deque
from typing import TYPE_CHECKING, Any, Callable, Deque, Dict, List, Optional, Sequence, Set, Tuple
>>>>>>> 2df5cdca

from AGI_Evolutive.utils.jsonsafe import json_sanitize
from AGI_Evolutive.core.global_workspace import GlobalWorkspace
from AGI_Evolutive.knowledge.mechanism_store import MechanismStore
from AGI_Evolutive.cognition.principle_inducer import PrincipleInducer
from AGI_Evolutive.utils.llm_service import (
    should_defer_background_llm,
    try_call_llm_dict,
)

if TYPE_CHECKING:  # pragma: no cover - imported for type checkers only
    from AGI_Evolutive.runtime.job_manager import JobManager


logger = logging.getLogger(__name__)


def _now() -> float:
    return time.time()


def _safe_json(path: str, default: Any):
    if not os.path.exists(path):
        return default
    try:
        with open(path, "r", encoding="utf-8") as f:
            return json.load(f)
    except Exception:
        return default


def _write_json(path: str, obj: Any):
    os.makedirs(os.path.dirname(path), exist_ok=True)
    with open(path, "w", encoding="utf-8") as f:
        json.dump(json_sanitize(obj), f, ensure_ascii=False, indent=2)


def _append_jsonl(path: str, obj: Dict[str, Any]):
    os.makedirs(os.path.dirname(path), exist_ok=True)
    with open(path, "a", encoding="utf-8") as f:
        f.write(json.dumps(json_sanitize(obj), ensure_ascii=False) + "\n")


def _clamp(value: float, lo: float, hi: float) -> float:
    return max(lo, min(hi, value))


class AdaptiveTaskPolicy:
    """Adapte les intervalles à partir d'un signal de récompense en ligne.

    La politique combine deux mécanismes :

    * Une moyenne mobile exponentielle avec dérive dont le facteur d'oubli est
      sélectionné par Thompson Sampling parmi ``beta_options``.
    * Une transformation tanh du score pour ajuster l'intervalle dans des
      bornes raisonnables (``min_scale``/``max_scale``).
    """

    beta_options: Sequence[float] = (0.2, 0.4, 0.6, 0.8)

    @staticmethod
    def _beta_key(beta: float) -> str:
        return f"{beta:.1f}"

    def __init__(
        self,
        base_interval: float,
        *,
        min_scale: float = 0.3,
        max_scale: float = 2.5,
        state: Optional[Dict[str, Any]] = None,
    ) -> None:
        self.base_interval = float(max(0.5, base_interval))
        self.min_scale = float(max(0.1, min_scale))
        self.max_scale = float(max(self.min_scale, max_scale))

        self.score = 0.0
        self.current_interval = self.base_interval
        self.current_beta = 0.4
        self._beta_stats: Dict[str, Dict[str, float]] = {
            self._beta_key(beta): {"alpha": 1.0, "beta": 1.0} for beta in self.beta_options
        }

        if state:
            self.score = float(state.get("score", 0.0))
            self.current_interval = float(state.get("current_interval", self.base_interval))
            self.current_beta = float(state.get("current_beta", self.current_beta))
            stored_stats = state.get("beta_stats") or {}
            for key, val in stored_stats.items():
                if key in self._beta_stats and isinstance(val, dict):
                    alpha = float(val.get("alpha", 1.0))
                    beta = float(val.get("beta", 1.0))
                    self._beta_stats[key]["alpha"] = max(1e-3, alpha)
                    self._beta_stats[key]["beta"] = max(1e-3, beta)

        self._update_interval()

    # Thompson sampling over the beta (forgetting factor) candidates ------------
    def _sample_beta(self) -> float:
        draws = {}
        for beta in self.beta_options:
            stats = self._beta_stats[self._beta_key(beta)]
            a = max(1e-3, stats["alpha"])
            b = max(1e-3, stats["beta"])
            try:
                draws[beta] = random.betavariate(a, b)
            except Exception:
                draws[beta] = a / (a + b)
        chosen = max(draws, key=draws.get) if draws else self.current_beta
        self.current_beta = float(chosen)
        return self.current_beta

    def _update_interval(self) -> None:
        # Score -> tanh -> scale in [min_scale, max_scale]
        norm = math.tanh(self.score)
        scale = 1.0 - norm * 0.8  # high score -> faster (smaller interval)
        scale = _clamp(scale, self.min_scale, self.max_scale)
        self.current_interval = self.base_interval * scale

    def update(self, reward: float, duration: float, success: bool) -> None:
        forget = self._sample_beta()
        stats = self._beta_stats[self._beta_key(forget)]
        pos = max(0.0, reward)
        neg = max(0.0, -reward)
        # Apprentissage online des stats du TS avec dérive
        stats["alpha"] = (1.0 - forget) * stats["alpha"] + forget * (1.0 + pos)
        stats["beta"] = (1.0 - forget) * stats["beta"] + forget * (1.0 + neg)

        signed = reward
        if not success:
            signed -= 0.3
        # durée plus longue que prévu => légère pénalité
        ratio = duration / max(1e-3, self.base_interval)
        if ratio > 1.2:
            signed -= min(0.5, ratio - 1.0)
        elif ratio < 0.8:
            signed += min(0.3, 1.0 - ratio)

        self.score = (1.0 - forget) * self.score + forget * signed
        self._update_interval()

    def to_state(self) -> Dict[str, Any]:
        return {
            "score": self.score,
            "current_interval": self.current_interval,
            "current_beta": self.current_beta,
            "beta_stats": self._beta_stats,
            "base_interval": self.base_interval,
            "min_scale": self.min_scale,
            "max_scale": self.max_scale,
        }


class OnlineLogistic:
    """Régression logistique online simple avec décroissance légère."""

    def __init__(self, n_features: int, lr: float = 0.1, l2: float = 1e-3, state: Optional[Dict[str, Any]] = None):
        self.n_features = int(n_features)
        self.lr = float(lr)
        self.l2 = float(max(0.0, l2))
        self.weights = [0.0] * self.n_features
        if state and isinstance(state.get("weights"), list):
            stored = list(state["weights"])
            for i in range(min(len(stored), self.n_features)):
                self.weights[i] = float(stored[i])

    def _logit(self, features: Sequence[float]) -> float:
        z = 0.0
        for w, x in zip(self.weights, features):
            z += w * float(x)
        return z

    def predict(self, features: Sequence[float]) -> float:
        z = _clamp(self._logit(features), -20.0, 20.0)
        return 1.0 / (1.0 + math.exp(-z))

    def update(self, features: Sequence[float], label: float) -> None:
        label = _clamp(float(label), 0.0, 1.0)
        pred = self.predict(features)
        error = pred - label
        for idx in range(self.n_features):
            grad = error * float(features[idx]) + self.l2 * self.weights[idx]
            self.weights[idx] -= self.lr * grad

    def to_state(self) -> Dict[str, Any]:
        return {"weights": list(self.weights), "lr": self.lr, "l2": self.l2}


class OnlinePlattCalibrator:
    """Calibration probabiliste style Platt en mise à jour en ligne."""

    def __init__(self, lr: float = 0.05, state: Optional[Dict[str, Any]] = None):
        self.lr = float(lr)
        self.a = 1.0
        self.b = 0.0
        if state:
            self.a = float(state.get("a", self.a))
            self.b = float(state.get("b", self.b))

    def transform(self, p: float) -> float:
        p = _clamp(p, 1e-4, 1.0 - 1e-4)
        logit = math.log(p / (1.0 - p))
        z = _clamp(self.a * logit + self.b, -20.0, 20.0)
        return 1.0 / (1.0 + math.exp(-z))

    def update(self, p: float, label: float) -> None:
        label = _clamp(label, 0.0, 1.0)
        p = _clamp(p, 1e-4, 1.0 - 1e-4)
        logit = math.log(p / (1.0 - p))
        z = _clamp(self.a * logit + self.b, -20.0, 20.0)
        pred = 1.0 / (1.0 + math.exp(-z))
        error = pred - label
        self.a -= self.lr * error * logit
        self.b -= self.lr * error

    def to_state(self) -> Dict[str, Any]:
        return {"a": self.a, "b": self.b, "lr": self.lr}
class Scheduler:
    """
    Orchestrateur de cycles :
      - tâches déclaratives avec intervalle (s)
      - exécution en thread daemon
      - reprise après crash (persist last_run)
      - instrumentation JSONL
    Par défaut, enchaîne :
      homeostasis → consolidation → concept_extractor → episodic_linker →
      goals/planning → reflection → evolution_manager

    À ne pas confondre avec :class:`AGI_Evolutive.light_scheduler.LightScheduler`
    (planificateur léger synchronisé à appeler dans une boucle).  Cette
    version runtime persiste son état et tourne dans un thread dédié.
    """

    def __init__(self, arch, data_dir: str = "data"):
        self.arch = arch
        self.data_dir = data_dir
        self.paths = {
            "state": os.path.join(self.data_dir, "runtime/scheduler_state.json"),
            "log": os.path.join(self.data_dir, "runtime/scheduler.log.jsonl"),
        }
        os.makedirs(os.path.dirname(self.paths["state"]), exist_ok=True)
        self.state = _safe_json(self.paths["state"], {
            "created_at": _now(),
            "last_runs": {},   # task_name -> ts
            "enabled": True
        })
        self.state.setdefault("policies", {})
        self.state.setdefault("models", {})
        self.state["models"].setdefault("reflection", {})
        self.state.setdefault("last_events", {})
        self.running = False
        self.thread = None

        # registre des tâches (nom -> dict)
        self.tasks: Dict[str, Dict[str, Any]] = {}
        self._policies: Dict[str, AdaptiveTaskPolicy] = {}
        self._pending_reflection_update: Optional[Dict[str, Any]] = None
        self._event_queue: Deque[Tuple[str, Dict[str, Any]]] = deque()
        self._condition = threading.Condition()
        self._lock = threading.RLock()
        self._cond = threading.Condition(self._lock)
        self._schedule: List[Tuple[float, str]] = []
        self._delayed_timers: Dict[str, Dict[str, Any]] = {}

        reflection_state = self.state["models"].get("reflection", {})
        self._reflection_model = OnlineLogistic(
            n_features=6,
            state=reflection_state.get("logistic"),
        )
        self._reflection_calibrator = OnlinePlattCalibrator(
            state=reflection_state.get("calibrator"),
        )
        self._last_planning_outcome: Dict[str, Any] = {}
        self._last_metrics_snapshot: Dict[str, Any] = {}
        self._prev_metrics_value: float = 0.0
        self._last_metrics_value: float = 0.0
        self._last_metrics_delta: float = 0.0
        self._metrics_ready: bool = False
        self._last_applicable_mais: List[Any] = []

        self._register_default_tasks()

        self.workspace = getattr(self.arch, "global_workspace", None)
        self._urgent_pause_logged = False

        policy = getattr(self.arch, "policy", None)
        mechanism_store = None
        if policy is not None and hasattr(policy, "_mechanisms"):
            mechanism_store = getattr(policy, "_mechanisms", None)
        if mechanism_store is None:
            mechanism_store = getattr(self.arch, "mechanism_store", None)
        if mechanism_store is None:
            mechanism_store = MechanismStore()
            if policy is not None and hasattr(policy, "_mechanisms"):
                try:
                    policy._mechanisms = mechanism_store
                except Exception:
                    self._log_exception("policy._mechanisms attachment")
        setattr(self.arch, "mechanism_store", mechanism_store)
        self.mechanism_store = mechanism_store

        principle_inducer = getattr(self.arch, "principle_inducer", None)
        if principle_inducer is None:
            principle_inducer = PrincipleInducer(self.mechanism_store)
            setattr(self.arch, "principle_inducer", principle_inducer)
        self.principle_inducer = principle_inducer

        period = getattr(self.arch, "evolution_period", None)
        if period is None:
            period = getattr(self, "_evolution_period", None)
        if period is None:
            period = 20
        try:
            period_value = int(period)
        except Exception:
            try:
                period_value = int(float(period))
            except Exception:
                period_value = 20
        self._evolution_period = max(1, period_value)
        try:
            self._tick = int(getattr(self, "_tick", 0))
        except Exception:
            self._tick = 0
        try:
            self._tick_counter = int(getattr(self, "_tick_counter", self._tick))
        except Exception:
            self._tick_counter = self._tick

        # Émet un premier événement pour exécuter les tâches critiques au démarrage
        try:
            self.notify("boot", {"reason": "startup"})
        except Exception:
            pass

        # ---------- helpers ----------
    def _log_exception(self, context: str) -> None:
        """Centralized logging for unexpected scheduler errors."""
        logger.exception("Scheduler error during %s", context)

    # ---------- helpers ----------
    def _build_state_snapshot(self) -> Dict[str, Any]:
        arch = self.arch
        language = getattr(arch, "language", None)
        dialogue = None
        if language is not None:
            dialogue = getattr(language, "state", None)
            dialogue = getattr(language, "dialogue_state", dialogue)
        world = getattr(arch, "world_model", None)
        return {
            "beliefs": getattr(arch, "beliefs", None),
            "self_model": getattr(arch, "self_model", None),
            "dialogue": dialogue,
            "world": world,
            "memory": getattr(arch, "memory", None),
        }

    def _predicate_registry(self, state: Dict[str, Any]) -> Dict[str, Callable[..., bool]]:
        policy = getattr(self.arch, "policy", None)
        if policy is not None and hasattr(policy, "build_predicate_registry"):
            try:
                registry = policy.build_predicate_registry(state)
                if isinstance(registry, dict):
                    return registry
            except Exception:
                self._log_exception("policy.build_predicate_registry")

        dialogue = state.get("dialogue")
        world = state.get("world")
        self_model = state.get("self_model")
        beliefs = state.get("beliefs")

        def _belief_contains(topic: Any) -> bool:
            if beliefs is None:
                return False
            for accessor in ("contains", "has_fact", "has_edge"):
                fn = getattr(beliefs, accessor, None)
                if callable(fn):
                    try:
                        if fn(topic):
                            return True
                    except Exception:
                        self._log_exception(f"belief accessor {accessor}")
                        continue
            return False

        def _belief_confidence(topic: Any, threshold: float) -> bool:
            if beliefs is None:
                return False
            confidence_for = getattr(beliefs, "confidence_for", None)
            if not callable(confidence_for):
                return False
            try:
                return float(confidence_for(topic)) >= float(threshold)
            except Exception:
                self._log_exception("belief confidence lookup")
                return False

        registry: Dict[str, Callable[..., bool]] = {
            "request_is_sensitive": lambda st: getattr(dialogue, "is_sensitive", False) if dialogue else False,
            "audience_is_not_owner": lambda st: (
                getattr(dialogue, "audience_id", None) != getattr(dialogue, "owner_id", None)
                if dialogue
                else False
            ),
            "has_consent": lambda st: getattr(dialogue, "has_consent", False) if dialogue else False,
            "imminent_harm_detected": lambda st: getattr(world, "imminent_harm", False) if world else False,
            "has_commitment": lambda st, key: (
                self_model.has_commitment(key)
                if hasattr(self_model, "has_commitment")
                else False
            ),
            "belief_mentions": lambda st, topic: _belief_contains(topic),
            "belief_confidence_above": lambda st, topic, threshold: _belief_confidence(topic, threshold),
        }
        return registry

    def _get_workspace(self) -> Any:
        workspace = getattr(self, "workspace", None)
        if workspace is None:
            workspace = getattr(self.arch, "global_workspace", None)
        if workspace is None:
            policy = getattr(self.arch, "policy", None)
            if policy is None:
                return None
            workspace = GlobalWorkspace(policy=policy, planner=getattr(self.arch, "planner", None))
            setattr(self.arch, "global_workspace", workspace)
        self.workspace = workspace
        return workspace

    def _render_and_emit(self, decision: Dict[str, Any], state: Dict[str, Any]) -> None:
        arch = self.arch
        language = getattr(arch, "language", None)
        text = decision.get("decision_text") or decision.get("decision") or "noop"
        if language is not None and hasattr(language, "renderer"):
            renderer = getattr(language, "renderer", None)
            if renderer and hasattr(renderer, "render_reply"):
                try:
                    semantics = {"text": decision.get("decision_text") or decision.get("decision", ""), "meta": decision}
                    ctx = {
                        "last_message": getattr(getattr(language, "state", None), "last_user", ""),
                        "omitted_content": decision.get("omitted_content", False),
                        "state_snapshot": state,
                    }
                    text = renderer.render_reply(semantics, ctx)
                except Exception:
                    self._log_exception("language.renderer.render_reply")
                    text = decision.get("decision_text") or text
        arch.last_output_text = text
        logger = getattr(arch, "logger", None)
        if logger and hasattr(logger, "write"):
            try:
                logger.write("gw.decision", decision=decision, rendered=text)
            except Exception:
                self._log_exception("arch.logger.write gw.decision")

    # ---------- registration ----------
    def _init_policy(self, name: str, interval_s: float) -> AdaptiveTaskPolicy:
        stored = self.state["policies"].get(name)
        policy_state: Optional[Dict[str, Any]] = None
        base_interval = float(interval_s)
        if isinstance(stored, dict):
            policy_state = dict(stored)
            policy_state["base_interval"] = base_interval
        policy = AdaptiveTaskPolicy(base_interval=base_interval, state=policy_state)
        self._policies[name] = policy
        return policy

    def register(
        self,
        name: str,
        fn: Callable[[], None],
        interval_s: float,
        jitter_s: float = 0.0,
        *,
        triggers: Optional[Sequence[str]] = None,
        predicate: Optional[Callable[[str, Dict[str, Any]], bool]] = None,
    ):
        base_interval = 0.0
        interval_val = 0.0
        policy: Optional[AdaptiveTaskPolicy] = None
        if interval_s is not None:
            try:
                base_interval = float(interval_s)
            except Exception:
                base_interval = 0.0
        if base_interval > 0.0:
            policy = self._init_policy(name, base_interval)
            interval_val = policy.current_interval
            self.state["policies"][name] = policy.to_state()
        else:
            self._policies.pop(name, None)
            self.state["policies"].pop(name, None)

        policy = self._init_policy(name, float(interval_s))
        trigger_set = None
        if triggers:
            trigger_set = {str(event).strip() for event in triggers if str(event).strip()}
        self.tasks[name] = {
            "fn": fn,
            "interval": interval_val,
            "jitter": float(jitter_s),
            "policy": policy,
            "base_interval": float(interval_s),
            "triggers": trigger_set,
            "predicate": predicate,
        }
        self.state["policies"][name] = policy.to_state()
        last_run = float(self.state["last_runs"].get(name, 0.0))
        now = _now()
        interval = policy.current_interval or float(interval_s)
        due = max(now, last_run + interval)
        jitter = float(jitter_s)
        if jitter > 0.0:
            due += random.uniform(0.0, jitter)
        with self._cond:
            heapq.heappush(self._schedule, (due, name))
            self._cond.notify_all()

    def _register_default_tasks(self):
        # Les fonctions sont toutes robustifiées (attr checks)
        common_boot = ("boot",)
        self.register(
            "homeostasis",
            self._task_homeostasis,
            interval_s=60.0,
            jitter_s=5.0,
            triggers=common_boot + ("user_cycle", "inbox_update", "action_completed", "job_event"),
        )
        self.register(
            "consolidation",
            self._task_consolidation,
            interval_s=180.0,
            jitter_s=10.0,
            triggers=common_boot + ("inbox_update", "action_completed", "job_event"),
        )
        self.register(
            "concepts",
            self._task_concepts,
            interval_s=45.0,
            jitter_s=5.0,
            triggers=common_boot + ("inbox_update", "user_cycle"),
        )
        self.register(
            "episodes",
            self._task_episodes,
            interval_s=60.0,
            jitter_s=5.0,
            triggers=common_boot + ("user_cycle", "action_completed"),
        )
        self.register(
            "planning",
            self._task_planning,
            interval_s=90.0,
            jitter_s=8.0,
            triggers=common_boot + ("user_cycle", "action_completed"),
        )
        self.register(
            "reflection",
            self._task_reflection,
            interval_s=120.0,
            jitter_s=10.0,
            triggers=common_boot + ("action_completed", "job_event"),
        )
        self.register(
            "evolution",
            self._task_evolution,
            interval_s=120.0,
            jitter_s=10.0,
            triggers=common_boot + ("user_cycle", "job_event"),
        )

    # ---------- adaptation helpers ----------
    def _scalarize_metrics(self, metrics: Dict[str, Any]) -> float:
        values: List[float] = []

        def _collect(obj: Any) -> None:
            if isinstance(obj, dict):
                for val in obj.values():
                    _collect(val)
            elif isinstance(obj, (int, float)):
                values.append(float(obj))

        _collect(metrics or {})
        if not values:
            return 0.0
        return sum(values) / float(len(values))

    def _compute_task_reward(self, name: str, ok: bool, duration: float) -> float:
        reward = 0.6 if ok else -0.9
        if name == "planning":
            outcome = self._last_planning_outcome or {}
            trust = float(outcome.get("trust_delta", 0.0))
            harm = float(outcome.get("harm_delta", 0.0))
            regret = float(outcome.get("regret", 0.0))
            reward += _clamp(trust - harm, -1.5, 1.5)
            reward -= _clamp(regret, 0.0, 1.5) * 0.5
        elif name == "evolution":
            reward += _clamp(self._last_metrics_delta, -2.0, 2.0) * 0.4
            if self._metrics_ready:
                reward += 0.2
        elif name == "episodes":
            applicable = len(self._last_applicable_mais or [])
            reward += _clamp(applicable / 5.0, 0.0, 1.0) * 0.3
        elif name == "reflection":
            reward += (self._derive_reflection_label(self._last_planning_outcome) - 0.5) * 0.8
        return _clamp(reward, -2.5, 2.5)

    def _update_task_policy(self, name: str, policy: AdaptiveTaskPolicy, ok: bool, duration: float) -> None:
        try:
            reward = self._compute_task_reward(name, ok, duration)
            policy.update(reward, duration, ok)
        except Exception:
            return
        self.state["policies"][name] = policy.to_state()
        self._apply_llm_policy(name, policy, reward, duration, ok)

    def _build_reflection_features(self) -> List[float]:
        outcome = self._last_planning_outcome or {}
        trust = float(outcome.get("trust_delta", 0.0))
        harm = float(outcome.get("harm_delta", 0.0))
        regret = float(outcome.get("regret", 0.0))
        metrics_delta = float(self._last_metrics_delta)
        applicable = len(self._last_applicable_mais or [])
        norm_applicable = _clamp(applicable / 10.0, 0.0, 1.0)
        return [
            1.0,
            trust,
            -harm,
            regret,
            metrics_delta,
            norm_applicable,
        ]

    def _derive_reflection_label(self, outcome: Optional[Dict[str, Any]]) -> float:
        if not outcome:
            return 0.5
        trust = float(outcome.get("trust_delta", 0.0))
        harm = float(outcome.get("harm_delta", 0.0))
        regret = float(outcome.get("regret", 0.0))
        score = trust - harm - 0.5 * regret
        return 1.0 if score >= 0.0 else 0.0

    def _update_reflection_model(self, outcome: Dict[str, Any]) -> None:
        if not outcome:
            return
        if not self._pending_reflection_update:
            return
        features = self._pending_reflection_update.get("features")
        raw_prob = self._pending_reflection_update.get("raw_prob")
        if not isinstance(features, list) or raw_prob is None:
            self._pending_reflection_update = None
            return
        label = self._derive_reflection_label(outcome)
        try:
            self._reflection_model.update(features, label)
            self._reflection_calibrator.update(raw_prob, label)
        except Exception:
            self._log_exception("reflection model update")
        self.state["models"]["reflection"] = {
            "logistic": self._reflection_model.to_state(),
            "calibrator": self._reflection_calibrator.to_state(),
        }
        self._pending_reflection_update = None

    def _apply_llm_policy(
        self,
        name: str,
        policy: AdaptiveTaskPolicy,
        reward: float,
        duration: float,
        success: bool,
    ) -> None:
        payload = {
            "job": name,
            "current_interval": policy.current_interval,
            "base_interval": policy.base_interval,
            "reward": reward,
            "duration": duration,
            "success": success,
        }
        if should_defer_background_llm():
            logger.debug("Skip LLM spec 'scheduler' (urgent chain active)")
            return

        response = try_call_llm_dict(
            "scheduler",
            input_payload=payload,
            logger=logger,
        )
        if not response:
            policy.llm_last = None  # type: ignore[attr-defined]
            return

        decision = str(response.get("policy", "")).strip().lower()
        if "accel" in decision:
            policy.current_interval = max(policy.base_interval * 0.5, policy.current_interval * 0.8)
        elif "ralent" in decision:
            policy.current_interval = min(policy.base_interval * 3.0, policy.current_interval * 1.2)
        policy.llm_last = dict(response)  # type: ignore[attr-defined]

    def notify(self, event: str, payload: Optional[Dict[str, Any]] = None) -> None:
        event_name = str(event).strip()
        if not event_name:
            return
        event_payload = dict(payload or {})
        with self._condition:
            self._event_queue.append((event_name, event_payload))
            self._condition.notify_all()

    def _wait_for_event(self) -> Optional[Tuple[str, Dict[str, Any]]]:
        with self._condition:
            while (
                self.running
                and self.state.get("enabled", True)
                and not self._event_queue
            ):
                self._condition.wait(timeout=1.0)
            if not self.running or not self.state.get("enabled", True):
                return None
            return self._event_queue.popleft()

    def _should_run_for_event(self, cfg: Dict[str, Any], event: str, payload: Dict[str, Any]) -> bool:
        predicate = cfg.get("predicate")
        if callable(predicate):
            try:
                return bool(predicate(event, payload))
            except Exception:
                return False
        triggers: Optional[Set[str]] = cfg.get("triggers")
        if triggers:
            return event in triggers
        return True

    def _schedule_delayed_event(self, event: str, payload: Dict[str, Any], delay: float) -> None:
        try:
            delay_val = max(0.05, float(delay))
        except Exception:
            delay_val = 0.1

        payload_copy = dict(payload)
        run_at = _now() + delay_val

        def _emit_later() -> None:
            with self._condition:
                entry = self._delayed_timers.get(event)
                if entry and entry.get("timer") is timer:
                    payload_to_emit = dict(entry.get("payload") or payload_copy)
                    self._delayed_timers.pop(event, None)
                    self._event_queue.append((event, payload_to_emit))
                    self._condition.notify_all()

        timer = threading.Timer(delay_val, _emit_later)
        timer.daemon = True
        with self._condition:
            entry = self._delayed_timers.get(event)
            if entry is not None:
                existing_timer = entry.get("timer") if isinstance(entry, dict) else None
                scheduled_for = float(entry.get("run_at", 0.0)) if isinstance(entry, dict) else 0.0
                if scheduled_for <= run_at:
                    if isinstance(entry, dict):
                        entry["payload"] = payload_copy
                    return
                if isinstance(existing_timer, threading.Timer):
                    try:
                        existing_timer.cancel()
                    except Exception:
                        pass
            self._delayed_timers[event] = {
                "timer": timer,
                "run_at": run_at,
                "payload": payload_copy,
            }

        timer.start()

    def _run_task(
        self,
        name: str,
        cfg: Dict[str, Any],
        *,
        event: str,
        payload: Dict[str, Any],
    ) -> None:
        policy = cfg.get("policy")
        interval = cfg.get("interval", 0.0)
        if policy is not None:
            interval = policy.current_interval

        jitter = float(cfg.get("jitter", 0.0))
        if jitter > 0:
            time.sleep(min(jitter, 0.25))

        t0 = _now()
        ok = True
        err = None
        try:
            cfg["fn"]()
        except Exception as e:
            ok = False
            err = f"{e}\n{traceback.format_exc()}"
        t1 = _now()

        self.state["last_runs"][name] = t1
        duration = t1 - t0
        if policy is not None:
            self._update_task_policy(name, policy, ok, duration)
            cfg["interval"] = policy.current_interval
            self.state["policies"][name] = policy.to_state()
        sanitized_payload = json_sanitize(payload)
        self.state.setdefault("last_events", {})[name] = {
            "event": event,
            "payload": sanitized_payload,
            "ts": t1,
        }
        _write_json(self.paths["state"], self.state)
        _append_jsonl(
            self.paths["log"],
            {
                "t0": t0,
                "t1": t1,
                "dt": duration,
                "task": name,
                "ok": ok,
                "err": err,
                "interval": interval,
                "next_interval": cfg.get("interval"),
                "event": event,
                "event_payload": sanitized_payload,
            },
        )

    def _process_event(self, event: str, payload: Dict[str, Any]) -> None:
        now = _now()
        rerun_after: Optional[float] = None
        for name, cfg in self.tasks.items():
            if not self._should_run_for_event(cfg, event, payload):
                continue
            last = float(self.state["last_runs"].get(name, 0.0))
            policy = cfg.get("policy")
            interval = cfg.get("interval", 0.0)
            if policy is not None:
                interval = policy.current_interval
            elapsed = now - last
            if interval > 0.0 and elapsed < interval:
                continue
            self._run_task(name, cfg, event=event, payload=payload)

                remaining = interval - elapsed
                if rerun_after is None or remaining < rerun_after:
                    rerun_after = remaining
                continue
            self._run_task(name, cfg, event=event, payload=payload)

        if rerun_after is not None:
            self._schedule_delayed_event(event, payload, rerun_after)

    # ---------- run loop ----------
    def start(self):
        if self.running:
            return
        self._rebuild_schedule()
        self.running = True
        self.thread = threading.Thread(target=self._loop, daemon=True)
        self.thread.start()

    def _rebuild_schedule(self) -> None:
        """Rebuild the internal priority queue of periodic tasks.

        Earlier versions of the scheduler dynamically populated
        ``self._schedule`` when tasks were registered, but they never
        re-synchronised it with the persisted state on start-up.  The
        ``start`` method still calls :meth:`_rebuild_schedule`, yet the
        helper was accidentally dropped during a refactor which left the
        attribute access dangling.  Re-introducing the method keeps the
        behaviour consistent with the previous implementation and avoids an
        ``AttributeError`` during initialisation.
        """

        now = _now()
        with self._cond:
            self._schedule.clear()
            for name, cfg in self.tasks.items():
                policy: Optional[AdaptiveTaskPolicy] = cfg.get("policy")
                interval = 0.0
                if policy is not None:
                    interval = float(max(0.0, policy.current_interval))
                else:
                    interval = float(max(0.0, cfg.get("interval", 0.0)))
                base_interval = float(max(interval, cfg.get("base_interval", interval)))
                if interval <= 0.0:
                    interval = base_interval

                last_run = float(self.state["last_runs"].get(name, 0.0))
                due = last_run + interval if last_run > 0.0 else now
                if due < now:
                    due = now

                jitter = float(cfg.get("jitter", 0.0))
                if jitter > 0.0:
                    due += random.uniform(0.0, jitter)

                heapq.heappush(self._schedule, (due, name))
            self._cond.notify_all()

    def stop(self):
        self.running = False
        with self._condition:
            self._condition.notify_all()
            for entry in list(self._delayed_timers.values()):
                timer = entry.get("timer") if isinstance(entry, dict) else None
                if isinstance(timer, threading.Timer):
                    try:
                        timer.cancel()
                    except Exception:
                        pass
            self._delayed_timers.clear()
        if self.thread and self.thread.is_alive():
            self.thread.join(timeout=1.0)

    def _loop(self):
        while self.running and self.state.get("enabled", True):
            event_payload = self._wait_for_event()
            if event_payload is None:
                break
            event, payload = event_payload
            if self._should_pause_for_urgent_chain():
                self._schedule_delayed_event(event, payload, 0.3)
                continue
            self._process_event(event, payload)

    # ---------- coordination with job manager ----------
    def _resolve_job_manager(self) -> Optional["JobManager"]:
        jm = getattr(self.arch, "jobs", None)
        if jm is None:
            jm = getattr(self.arch, "job_manager", None)
        return jm if jm is not None else None

    def _should_pause_for_urgent_chain(self) -> bool:
        jm = self._resolve_job_manager()
        if not jm:
            if self._urgent_pause_logged:
                try:
                    logger.info("Scheduler resume: urgent chain cleared")
                except Exception:
                    pass
                self._urgent_pause_logged = False
            return False

        paused = False
        used_wait_api = False
        if hasattr(jm, "pause_if_urgent_active"):
            try:
                paused = bool(jm.pause_if_urgent_active(timeout=0.2))
                used_wait_api = True
            except Exception:
                paused = False
                used_wait_api = False
        if not used_wait_api and hasattr(jm, "has_active_urgent_chain"):
            try:
                paused = bool(jm.has_active_urgent_chain())
            except Exception:
                paused = False
            if paused:
                time.sleep(0.2)

        if paused:
            if not self._urgent_pause_logged:
                try:
                    logger.info("Scheduler pause: urgent job chain active")
                except Exception:
                    pass
                self._urgent_pause_logged = True
            return True

        if self._urgent_pause_logged:
            try:
                logger.info("Scheduler resume: urgent chain cleared")
            except Exception:
                pass
            self._urgent_pause_logged = False
        return False

    # ---------- individual tasks (robustes) ----------
    def _task_homeostasis(self):
        # module emotions/homeostasis (si existant)
        hm = getattr(self.arch, "homeostasis", None)
        if hm and hasattr(hm, "run_homeostasis_cycle"):
            hm.run_homeostasis_cycle()
        # sinon, essayer emotions.adjust_if_needed()
        emo = getattr(self.arch, "emotions", None)
        if emo and hasattr(emo, "adjust_if_needed"):
            try:
                emo.adjust_if_needed()
            except Exception:
                self._log_exception("emotions.adjust_if_needed")

    def _task_consolidation(self):
        # mémoire/learning : consolidation (si dispo)
        # Essais : learning.consolidate(), memory.consolidate(), memory.consolidator.run_once_now()
        learn = getattr(self.arch, "learning", None)
        mem = getattr(self.arch, "memory", None)
        # learning
        if learn and hasattr(learn, "consolidate"):
            try:
                learn.consolidate()
                return
            except Exception:
                self._log_exception("learning.consolidate")
        # memory
        if mem and hasattr(mem, "consolidate"):
            try:
                mem.consolidate()
                return
            except Exception:
                self._log_exception("memory.consolidate")
        # consolidator (style VIKI+)
        cons = getattr(self.arch, "consolidator", None)
        if cons and hasattr(cons, "run_once_now"):
            try:
                cons.run_once_now(scope="auto")
            except Exception:
                self._log_exception("consolidator.run_once_now")

    def _task_concepts(self):
        ce = getattr(self.arch, "concept_extractor", None)
        if ce and hasattr(ce, "step"):
            ce.step()

    def _task_episodes(self):
        el = getattr(self.arch, "episodic_linker", None)
        if el and hasattr(el, "step"):
            el.step()
        workspace = self._get_workspace()
        state = self._build_state_snapshot()
        predicate_registry = self._predicate_registry(state)

        applicable: List[Any] = []
        try:
            applicable = list(self.mechanism_store.scan_applicable(state, predicate_registry))
        except Exception:
            self._log_exception("mechanism_store.scan_applicable")
            applicable = []
        self._last_applicable_mais = applicable

        if workspace is None:
            return

        for mechanism in applicable:
            try:
                bids = list(mechanism.propose(state))
            except Exception:
                self._log_exception(f"mechanism.propose {getattr(mechanism, 'id', 'unknown')}")
                continue
            for bid in bids:
                try:
                    workspace.submit(bid)
                except AttributeError:
                    attention = max(0.0, min(1.0, getattr(bid, "expected_info_gain", 0.0)))
                    workspace.submit_bid(
                        bid.payload.get("origin", getattr(bid, "source", "mai")),
                        bid.action_hint,
                        attention,
                        bid.payload,
                    )

    def _task_planning(self):
        goals = getattr(self.arch, "goals", None)
        # Ex : goals.refresh_plans(), goals.step(), planner.plan_for_goal() …
        if goals and hasattr(goals, "step"):
            try:
                goals.step()
                return
            except Exception:
                self._log_exception("goals.step")
        if goals and hasattr(goals, "refresh_plans"):
            try:
                goals.refresh_plans()
            except Exception:
                self._log_exception("goals.refresh_plans")
        workspace = self._get_workspace()
        policy = getattr(self.arch, "policy", None)
        if workspace and policy and hasattr(workspace, "step") and hasattr(policy, "decide_with_bids"):
            state = self._build_state_snapshot()
            try:
                workspace.step(state, timebox_iters=2)
                winners = list(workspace.winners())
            except Exception:
                self._log_exception("workspace.step")
                winners = []
            if not winners:
                try:
                    winners = list(workspace.last_trace())
                except Exception:
                    self._log_exception("workspace.last_trace")
                    winners = []
            try:
                decision = policy.decide_with_bids(
                    winners,
                    state,
                    global_workspace=workspace,
                    proposer=getattr(self.arch, "proposer", None),
                    homeo=getattr(self.arch, "homeostasis", None) or getattr(self.arch, "emotions", None),
                    planner=getattr(self.arch, "planner", None),
                    ctx={"scheduler": True, "workspace_trace": [bid.origin_tag() for bid in winners]},
                )
            except Exception:
                self._log_exception("policy.decide_with_bids")
                decision = None

            if decision:
                emitted = False
                runtime = getattr(self.arch, "runtime", None)
                response_api = getattr(runtime, "response", None) if runtime else None
                if (
                    runtime
                    and hasattr(runtime, "emit")
                    and response_api is not None
                    and hasattr(response_api, "format_agent_reply")
                ):
                    try:
                        utterance = response_api.format_agent_reply(decision)
                        runtime.emit(utterance)
                        emitted = True
                    except Exception:
                        self._log_exception("response_api.format_agent_reply/runtime.emit")
                        emitted = False
                if not emitted:
                    self._render_and_emit(decision, state)

                applicable_mais = list(getattr(self, "_last_applicable_mais", []))
                self._last_planning_outcome = {}
                if applicable_mais:
                    try:
                        from AGI_Evolutive.social.social_critic import SocialCritic

                        critic = SocialCritic()
                        outcome: Dict[str, Any] = {}
                        if hasattr(critic, "last_outcome"):
                            try:
                                outcome = critic.last_outcome() or {}
                            except Exception:
                                self._log_exception("SocialCritic.last_outcome")
                                outcome = {}
                        if outcome:
                            self._last_planning_outcome = outcome
                            self._update_reflection_model(outcome)
                        for mechanism in applicable_mais:
                            try:
                                wins = 1.0 if any(getattr(bid, "source", "") == f"MAI:{mechanism.id}" for bid in winners) else 0.0
                                feedback = {
                                    "activation": 1.0,
                                    "wins": wins,
                                    "benefit": float(outcome.get("trust_delta", 0.0))
                                    - float(outcome.get("harm_delta", 0.0)),
                                    "regret": float(outcome.get("regret", 0.0)),
                                }
                                if hasattr(mechanism, "update_from_feedback"):
                                    mechanism.update_from_feedback(feedback)
                                try:
                                    self.mechanism_store.update(mechanism)
                                except Exception:
                                    self._log_exception("mechanism_store.update")
                            except Exception:
                                self._log_exception(f"mechanism feedback update {getattr(mechanism, 'id', 'unknown')}")
                                continue
                    except Exception:
                        self._log_exception("SocialCritic evaluation")
                # If no social evaluation is available we keep the pending
                # reflection update until feedback arrives, avoiding neutral
                # training data that would collapse the model.

    def _task_reflection(self):
        mc = getattr(self.arch, "metacognition", None) or getattr(self.arch, "metacognitive_system", None)
        if not mc or not hasattr(mc, "trigger_reflection"):
            self._pending_reflection_update = None
            return
        try:
            # réflexion légère récurrente (domain REASONING par défaut)
            from AGI_Evolutive.metacognition import CognitiveDomain
            features = self._build_reflection_features()
            raw_prob = self._reflection_model.predict(features)
            calibrated = self._reflection_calibrator.transform(raw_prob)
            urgency = _clamp(calibrated, 0.15, 0.95)
            depth = 1 if urgency < 0.6 else 2
            self._pending_reflection_update = {"features": features, "raw_prob": raw_prob}
            mc.trigger_reflection(
                trigger="periodic_scheduler",
                domain=CognitiveDomain.REASONING,
                urgency=urgency,
                depth=depth
            )
        except Exception:
            self._log_exception("metacognition.trigger_reflection")
            self._pending_reflection_update = None

    def _task_evolution(self):
        evo = getattr(self.arch, "evolution", None)
        if evo and hasattr(evo, "record_cycle"):
            try:
                # enregistre snapshot + génère recommandations
                evo.record_cycle(extra_tags={"via": "scheduler"})
                # potentiellement proposer des évolutions (non destructif)
                evo.propose_evolution()
            except Exception:
                self._log_exception("evolution.record_cycle/propose_evolution")
        self._tick = getattr(self, "_tick", 0) + 1
        self._tick_counter = self._tick
        if self._tick % self._evolution_period == 0:
            arch = self.arch
            recent_docs: List[Any]
            recent_dialogues: List[Any]

            if hasattr(arch, "recent_docs"):
                recent_docs = list(getattr(arch, "recent_docs") or [])
            else:
                recent_docs = []
                memory = getattr(arch, "memory", None)
                if memory and hasattr(memory, "get_recent_memories"):
                    try:
                        recent_docs = memory.get_recent_memories(n=200)
                    except Exception:
                        self._log_exception("memory.get_recent_memories")
                        recent_docs = []

            if hasattr(arch, "recent_dialogues"):
                recent_dialogues = list(getattr(arch, "recent_dialogues") or [])
            else:
                recent_dialogues = []
                memory = getattr(arch, "memory", None)
                dialogue_log = getattr(memory, "interactions", None)
                if dialogue_log and hasattr(dialogue_log, "get_recent"):
                    try:
                        recent_dialogues = dialogue_log.get_recent(100)
                    except Exception:
                        self._log_exception("dialogue_log.get_recent")
                        recent_dialogues = []

            metrics_snapshot: Dict[str, Any] = {}
            metrics = getattr(arch, "metrics", None)
            if metrics and hasattr(metrics, "snapshot"):
                try:
                    metrics_snapshot = metrics.snapshot() or {}
                except Exception:
                    self._log_exception("metrics.snapshot")
                    metrics_snapshot = {}
            self._last_metrics_snapshot = metrics_snapshot or {}
            new_value = self._scalarize_metrics(self._last_metrics_snapshot)
            if self._metrics_ready:
                self._last_metrics_delta = new_value - self._last_metrics_value
            else:
                self._metrics_ready = True
                self._last_metrics_delta = 0.0
            self._prev_metrics_value = self._last_metrics_value
            self._last_metrics_value = new_value

            try:
                self.principle_inducer.run(recent_docs, recent_dialogues, metrics_snapshot)
            except Exception:
                self._log_exception("principle_inducer.run")<|MERGE_RESOLUTION|>--- conflicted
+++ resolved
@@ -26,12 +26,8 @@
 import threading
 import time
 import traceback
-<<<<<<< HEAD
-from typing import TYPE_CHECKING, Any, Callable, Dict, List, Optional, Sequence, Tuple
-=======
 from collections import deque
 from typing import TYPE_CHECKING, Any, Callable, Deque, Dict, List, Optional, Sequence, Set, Tuple
->>>>>>> 2df5cdca
 
 from AGI_Evolutive.utils.jsonsafe import json_sanitize
 from AGI_Evolutive.core.global_workspace import GlobalWorkspace
