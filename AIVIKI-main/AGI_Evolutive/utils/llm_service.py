--- conflicted
+++ resolved
@@ -7,11 +7,7 @@
 import time
 from collections import deque
 from dataclasses import dataclass
-<<<<<<< HEAD
 from typing import Any, Callable, Mapping, MutableMapping, Optional, Sequence, Tuple
-=======
-from typing import Any, Callable, Mapping, MutableMapping, Optional, Sequence
->>>>>>> a11eefda
 
 from itertools import islice
 
@@ -74,11 +70,8 @@
 _URGENT_ALLOWANCE_CHECK: Optional[Callable[[], bool]] = None
 _GLOBAL_URGENT_STATE = False
 _URGENT_STATE_LOCK = threading.Lock()
-<<<<<<< HEAD
 _URGENT_CLEAR_EVENT = threading.Event()
 _URGENT_CLEAR_EVENT.set()
-=======
->>>>>>> a11eefda
 
 LOGGER = logging.getLogger(__name__)
 
@@ -105,7 +98,6 @@
         pass
 
 
-<<<<<<< HEAD
 def _await_urgent_clearance(
     spec_key: str,
     *,
@@ -178,8 +170,6 @@
     return wait_duration, thread_label
 
 
-=======
->>>>>>> a11eefda
 def register_urgent_gate(
     *,
     check_active: Optional[Callable[[], bool]] = None,
@@ -207,7 +197,6 @@
     """Cache the urgent flag so background threads can read it without RPC."""
 
     global _GLOBAL_URGENT_STATE
-<<<<<<< HEAD
     active_flag = bool(active)
     with _URGENT_STATE_LOCK:
         _GLOBAL_URGENT_STATE = active_flag
@@ -215,10 +204,6 @@
         _URGENT_CLEAR_EVENT.clear()
     else:
         _URGENT_CLEAR_EVENT.set()
-=======
-    with _URGENT_STATE_LOCK:
-        _GLOBAL_URGENT_STATE = bool(active)
->>>>>>> a11eefda
 
 
 def _is_global_urgent_active() -> bool:
@@ -378,63 +363,11 @@
         _record_activity(spec_key, "disabled", "LLM integration désactivée")
         return None
 
-<<<<<<< HEAD
     _, thread_label = _await_urgent_clearance(
         spec_key,
         logger=logger,
         thread_label=thread_label,
     )
-=======
-    wait_started: Optional[float] = None
-    while True:
-        active = _is_global_urgent_active()
-        if not active and _URGENT_ACTIVE_CHECK is not None:
-            try:
-                active = bool(_URGENT_ACTIVE_CHECK())
-            except Exception:
-                active = False
-        if not active:
-            break
-        allowed = False
-        if _URGENT_ALLOWANCE_CHECK is not None:
-            try:
-                allowed = bool(_URGENT_ALLOWANCE_CHECK())
-            except Exception:
-                allowed = False
-        if allowed:
-            break
-        if wait_started is None:
-            wait_started = time.time()
-            LOGGER.info(
-                "LLM spec '%s' en attente : chaîne urgente active (thread %s)",
-                spec_key,
-                thread_label,
-            )
-            if logger is not None:
-                try:
-                    logger.debug(
-                        "LLM integration '%s' en attente : chaîne urgente active", spec_key
-                    )
-                except Exception:
-                    pass
-        time.sleep(0.2)
-    if wait_started is not None and logger is not None:
-        try:
-            logger.debug(
-                "LLM integration '%s' reprise après %.2fs d'attente urgente",
-                spec_key,
-                time.time() - wait_started,
-            )
-        except Exception:
-            pass
-    if wait_started is not None:
-        LOGGER.info(
-            "LLM spec '%s' reprise après %.2fs (thread %s)",
-            spec_key,
-            time.time() - wait_started,
-            thread_label,
-        )
->>>>>>> a11eefda
 
     call_started_at = time.time()
     try:
