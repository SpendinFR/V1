"""Service layer to orchestrate repository-wide LLM integrations."""
from __future__ import annotations

import logging
import os
import threading
import time
from collections import deque
from dataclasses import dataclass
from typing import Any, Callable, Mapping, MutableMapping, Optional, Sequence, Tuple

from itertools import islice

from .llm_client import LLMCallError, LLMResult, OllamaLLMClient, OllamaModelConfig
from .llm_specs import LLMIntegrationSpec, get_spec


def _env_flag(name: str, *, default: bool = False) -> bool:
    value = os.getenv(name)
    if value is None:
        return default
    normalized = value.strip().lower()
    if normalized in {"", "0", "false", "no", "off"}:
        return False
    if normalized in {"1", "true", "yes", "on"}:
        return True
    return default




def _llm_env_enabled() -> bool:
    """Resolve the current LLM availability from the environment."""

    return _env_flag("AGI_ENABLE_LLM") and not _env_flag("AGI_DISABLE_LLM")


_DEFAULT_ENABLED = _llm_env_enabled()


class LLMIntegrationError(RuntimeError):
    """Raised when the structured LLM integration fails."""


class LLMUnavailableError(LLMIntegrationError):
    """Raised when LLM integration is disabled or unavailable."""


@dataclass
class LLMInvocation:
    """Encapsulate the result of one integration call."""

    spec: LLMIntegrationSpec
    result: LLMResult


@dataclass(frozen=True)
class LLMCallRecord:
    """Trace the outcome of an integration attempt for diagnostics."""

    spec_key: str
    status: str
    timestamp: float
    message: Optional[str] = None


_ACTIVITY_LOG: deque[LLMCallRecord] = deque(maxlen=200)

_URGENT_ACTIVE_CHECK: Optional[Callable[[], bool]] = None
_URGENT_ALLOWANCE_CHECK: Optional[Callable[[], bool]] = None
_BASE_URGENT_STATE = False
_MANUAL_URGENT_COUNT = 0
_GLOBAL_URGENT_STATE = False
_URGENT_STATE_LOCK = threading.Lock()
_URGENT_CLEAR_EVENT = threading.Event()
_URGENT_CLEAR_EVENT.set()
_THREAD_LOCAL = threading.local()

# Gate used to serialize LLM calls and to make urgent callers pre-empt background
# integrations.  The condition protects the ownership bookkeeping so that urgent
# chains can reserve the slot for their entire duration while other threads wait.
_CALL_CONDITION = threading.Condition()
_CALL_OWNER: Optional[int] = None
_CALL_DEPTH = 0
_WAITING_URGENT = 0


class _RecentDuplicateFilter(logging.Filter):
    """Filter to drop immediate duplicate log records for readability."""

    def __init__(self, *, window: float = 0.25) -> None:
        super().__init__()
        self._window = float(window)
        self._lock = threading.Lock()
        self._last_key: Optional[Tuple[str, int]] = None
        self._last_ts: float = 0.0

    def filter(self, record: logging.LogRecord) -> bool:  # pragma: no cover - logging side effect
        message = record.getMessage()
        key = (message, getattr(record, "thread", 0))
        now = float(getattr(record, "created", time.time()))
        with self._lock:
            if self._last_key == key and (now - self._last_ts) < self._window:
                return False
            self._last_key = key
            self._last_ts = now
        return True


LOGGER = logging.getLogger(__name__)
_has_dup_filter = any(isinstance(flt, _RecentDuplicateFilter) for flt in LOGGER.filters)
if not _has_dup_filter:
    LOGGER.addFilter(_RecentDuplicateFilter())


def _describe_current_thread() -> str:
    thread = threading.current_thread()
    ident = getattr(thread, "ident", None)
    if ident is None:
        return thread.name
    return f"{thread.name}#{ident}"


def _current_thread_is_urgent() -> bool:
    depth = getattr(_THREAD_LOCAL, "manual_urgent_depth", 0)
    if depth > 0:
        return True
    if _URGENT_ALLOWANCE_CHECK is not None:
        try:
            if bool(_URGENT_ALLOWANCE_CHECK()):
                return True
        except Exception:
            return False
    return False


def _notify_call_waiters() -> None:
    with _CALL_CONDITION:
        _CALL_CONDITION.notify_all()


def _acquire_call_slot(spec_key: str, thread_label: str) -> bool:
    """Serialize access to the underlying LLM client.

    Returns ``True`` when the caller holds the slot as part of an urgent chain.
    The return value is only used for diagnostics; releasing the slot is handled
    through :func:`_release_call_slot`.
    """

    global _CALL_OWNER, _CALL_DEPTH, _WAITING_URGENT

    ident = threading.get_ident()
    if ident is None:
        ident = id(threading.current_thread())

    with _CALL_CONDITION:
        if _CALL_OWNER == ident:
            _CALL_DEPTH += 1
            return _current_thread_is_urgent()

        is_urgent = _current_thread_is_urgent()
        wait_started: Optional[float] = None
<<<<<<< HEAD
        acquired = False
=======
>>>>>>> 73a15b59

        if is_urgent:
            _WAITING_URGENT += 1

        try:
            while True:
                owner_free = _CALL_OWNER is None
                manual_guard = _is_global_urgent_active()

                if owner_free:
                    if is_urgent:
                        break
<<<<<<< HEAD
                    # Bloque les appels de fond tant qu'une chaîne urgente est
                    # active ou qu'un appel urgent attend déjà le slot.
=======
>>>>>>> 73a15b59
                    if not manual_guard and _WAITING_URGENT == 0:
                        break
                else:
                    if _CALL_OWNER == ident:
                        break

                if wait_started is None:
                    wait_started = time.time()
                    LOGGER.info(
                        "LLM spec '%s' en file d'attente pour le slot (thread %s)",
                        spec_key,
                        thread_label,
                    )
                _CALL_CONDITION.wait(timeout=0.2)
<<<<<<< HEAD
            acquired = True
        finally:
            if is_urgent and not acquired:
                _WAITING_URGENT = max(0, _WAITING_URGENT - 1)

        if is_urgent:
            _WAITING_URGENT = max(0, _WAITING_URGENT - 1)

=======
        finally:
            if is_urgent:
                _WAITING_URGENT = max(0, _WAITING_URGENT - 1)

>>>>>>> 73a15b59
        if wait_started is not None:
            LOGGER.info(
                "LLM spec '%s' obtient le slot après %.2fs (thread %s)",
                spec_key,
                time.time() - wait_started,
                thread_label,
            )

        _CALL_OWNER = ident
        _CALL_DEPTH = 1
        return is_urgent


def _release_call_slot() -> None:
    global _CALL_OWNER, _CALL_DEPTH

    ident = threading.get_ident()
    if ident is None:
        ident = id(threading.current_thread())

    with _CALL_CONDITION:
        if _CALL_OWNER != ident:
            return
        if _CALL_DEPTH > 1:
            _CALL_DEPTH -= 1
            return
        _CALL_OWNER = None
        _CALL_DEPTH = 0
        _CALL_CONDITION.notify_all()


def _record_activity(spec_key: str, status: str, message: Optional[str] = None) -> None:
    try:
        _ACTIVITY_LOG.appendleft(
            LLMCallRecord(
                spec_key=spec_key,
                status=status,
                timestamp=time.time(),
                message=message.strip() if isinstance(message, str) else message,
            )
        )
    except Exception:  # pragma: no cover - defensive guard for diagnostics
        pass


def _await_urgent_clearance(
    spec_key: str,
    *,
    logger: Optional[Any] = None,
    thread_label: Optional[str] = None,
) -> Tuple[float, str]:
    """Block the caller until no urgent chain is active (unless permitted)."""

    if thread_label is None:
        thread_label = _describe_current_thread()

    wait_started: Optional[float] = None

    while True:
<<<<<<< HEAD
        if _current_thread_is_urgent():
            break
=======
>>>>>>> 73a15b59
        active = _is_global_urgent_active()
        if not active and _URGENT_ACTIVE_CHECK is not None:
            try:
                active = bool(_URGENT_ACTIVE_CHECK())
            except Exception:
                active = False
        if not active:
            break

        allowed = False
        if _URGENT_ALLOWANCE_CHECK is not None:
            try:
                allowed = bool(_URGENT_ALLOWANCE_CHECK())
            except Exception:
                allowed = False
        if allowed:
            break

        if wait_started is None:
            wait_started = time.time()
            LOGGER.info(
                "LLM spec '%s' en attente : chaîne urgente active (thread %s)",
                spec_key,
                thread_label,
            )
            if logger is not None:
                try:
                    logger.debug(
                        "LLM integration '%s' en attente : chaîne urgente active",
                        spec_key,
                    )
                except Exception:
                    pass

        _URGENT_CLEAR_EVENT.wait(timeout=0.2)

    wait_duration = 0.0
    if wait_started is not None:
        wait_duration = time.time() - wait_started
        if logger is not None:
            try:
                logger.debug(
                    "LLM integration '%s' reprise après %.2fs d'attente urgente",
                    spec_key,
                    wait_duration,
                )
            except Exception:
                pass
        LOGGER.info(
            "LLM spec '%s' reprise après %.2fs (thread %s)",
            spec_key,
            wait_duration,
            thread_label,
        )

    return wait_duration, thread_label


def register_urgent_gate(
    *,
    check_active: Optional[Callable[[], bool]] = None,
    allow_current: Optional[Callable[[], bool]] = None,
) -> None:
    """Register callables used to gate background LLM usage during urgent chains."""

    global _URGENT_ACTIVE_CHECK, _URGENT_ALLOWANCE_CHECK
    _URGENT_ACTIVE_CHECK = check_active
    _URGENT_ALLOWANCE_CHECK = allow_current

    # Synchronise the cached urgent flag with the currently registered source so
    # that late registrations (or reconfigurations after a restart) immediately
    # reflect any active urgent window.  This prevents a short race where
    # background threads could observe ``False`` in the cache before the first
    # explicit update emitted by the job manager.
    if check_active is not None:
        try:
            update_urgent_state(bool(check_active()))
        except Exception:  # pragma: no cover - defensive guard
            pass


def _recompute_global_urgent_state() -> None:
    global _GLOBAL_URGENT_STATE
    with _URGENT_STATE_LOCK:
        combined = _BASE_URGENT_STATE or _MANUAL_URGENT_COUNT > 0
        _GLOBAL_URGENT_STATE = combined
    if combined:
        _URGENT_CLEAR_EVENT.clear()
    else:
        _URGENT_CLEAR_EVENT.set()
    _notify_call_waiters()


def update_urgent_state(active: bool) -> None:
    """Cache the urgent flag so background threads can read it without RPC."""

    global _BASE_URGENT_STATE
    with _URGENT_STATE_LOCK:
        _BASE_URGENT_STATE = bool(active)
    _recompute_global_urgent_state()


def manual_urgent_enter() -> None:
    """Enter a manual urgent window outside of the job-manager bookkeeping."""

    global _MANUAL_URGENT_COUNT
    with _URGENT_STATE_LOCK:
        _MANUAL_URGENT_COUNT += 1
    depth = getattr(_THREAD_LOCAL, "manual_urgent_depth", 0) + 1
    _THREAD_LOCAL.manual_urgent_depth = depth
    _recompute_global_urgent_state()


def manual_urgent_exit() -> None:
    """Release a manual urgent window previously entered."""

    global _MANUAL_URGENT_COUNT
    with _URGENT_STATE_LOCK:
        if _MANUAL_URGENT_COUNT > 0:
            _MANUAL_URGENT_COUNT -= 1
    depth = getattr(_THREAD_LOCAL, "manual_urgent_depth", 0)
    if depth > 1:
        _THREAD_LOCAL.manual_urgent_depth = depth - 1
    elif depth == 1:
        try:
            delattr(_THREAD_LOCAL, "manual_urgent_depth")
        except AttributeError:
            pass
    _recompute_global_urgent_state()


def _is_global_urgent_active() -> bool:
    with _URGENT_STATE_LOCK:
        return _GLOBAL_URGENT_STATE


def get_recent_llm_activity(limit: int = 20) -> Sequence[LLMCallRecord]:
    """Return the most recent integration attempts for observability."""

    if limit is None or limit <= 0:
        limit = len(_ACTIVITY_LOG)
    return tuple(islice(_ACTIVITY_LOG, 0, limit))


class LLMIntegrationManager:
    """Coordinates prompt construction and model selection for integrations."""

    def __init__(
        self,
        *,
        client: Optional[OllamaLLMClient] = None,
        model_configs: Optional[Mapping[str, OllamaModelConfig]] = None,
        enabled: Optional[bool] = None,
    ) -> None:
        self._client = client or OllamaLLMClient()
        self._enabled = _llm_env_enabled() if enabled is None else bool(enabled)
        self._model_configs: MutableMapping[str, OllamaModelConfig] = dict(model_configs or {})
        self._lock = threading.Lock()

    @property
    def enabled(self) -> bool:
        return self._enabled

    def set_enabled(self, value: bool) -> None:
        self._enabled = bool(value)

    def call_json(
        self,
        spec_key: str,
        *,
        input_payload: Any | None = None,
        extra_instructions: Optional[Sequence[str]] = None,
        max_retries: int = 1,
        skip_urgent_gate: bool = False,
        logger: Optional[Any] = None,
    ) -> LLMInvocation:
        if not self._enabled:
            raise LLMUnavailableError("LLM integration is disabled")

        thread_label = _describe_current_thread()
        if not skip_urgent_gate:
            _, thread_label = _await_urgent_clearance(
                spec_key,
                logger=logger,
                thread_label=thread_label,
            )

        _acquire_call_slot(spec_key, thread_label)

        try:
            spec = get_spec(spec_key)
            instructions: list[str] = list(spec.extra_instructions)
            if extra_instructions:
                instructions.extend(
                    instr.strip() for instr in extra_instructions if instr and instr.strip()
                )
            instructions.append("Si tu n'es pas certain, explique l'incertitude dans le champ 'notes'.")

            result = self._client.generate_json(
                self._resolve_model(spec.preferred_model),
                spec.prompt_goal,
                input_data=input_payload,
                extra_instructions=instructions,
                example_output=spec.example_output,
                max_retries=max_retries,
            )
        except LLMCallError as exc:  # pragma: no cover - delegated to integration error
            raise LLMIntegrationError(f"LLM call failed for spec '{spec_key}': {exc}") from exc
        finally:
            _release_call_slot()

        return LLMInvocation(spec=spec, result=result)

    def call_dict(
        self,
        spec_key: str,
        *,
        input_payload: Any | None = None,
        extra_instructions: Optional[Sequence[str]] = None,
        max_retries: int = 1,
        skip_urgent_gate: bool = False,
        logger: Optional[Any] = None,
    ) -> Mapping[str, Any]:
        invocation = self.call_json(
            spec_key,
            input_payload=input_payload,
            extra_instructions=extra_instructions,
            max_retries=max_retries,
            skip_urgent_gate=skip_urgent_gate,
            logger=logger,
        )
        parsed = invocation.result.parsed
        if not isinstance(parsed, Mapping):
            raise LLMIntegrationError(
                f"Spec '{spec_key}' returned a non-mapping payload: {type(parsed).__name__}"
            )
        return parsed

    def _resolve_model(self, model_name: str) -> OllamaModelConfig:
        with self._lock:
            if model_name not in self._model_configs:
                self._model_configs[model_name] = OllamaModelConfig(name=model_name)
            return self._model_configs[model_name]


_default_manager: Optional[LLMIntegrationManager] = None
_default_lock = threading.Lock()


def get_llm_manager() -> LLMIntegrationManager:
    global _default_manager
    with _default_lock:
        if _default_manager is None:
            _default_manager = LLMIntegrationManager()
        return _default_manager


def set_llm_manager(manager: Optional[LLMIntegrationManager]) -> None:
    global _default_manager
    with _default_lock:
        _default_manager = manager


def is_llm_enabled() -> bool:
    manager = _default_manager
    if manager is not None:
        return manager.enabled
    return _llm_env_enabled()


def try_call_llm_dict(
    spec_key: str,
    *,
    input_payload: Any | None = None,
    extra_instructions: Optional[Sequence[str]] = None,
    logger: Optional[Any] = None,
    max_retries: int = 1,
) -> Optional[Mapping[str, Any]]:
    """Attempt to call the shared LLM and return a mapping payload.

    The helper centralises the common guard/exception handling logic used by the
    individual modules so they can focus on crafting the structured payload
    without duplicating availability checks.  When the LLM is disabled or the
    integration fails, ``None`` is returned to signal the caller to fall back to
    heuristics.
    """

    thread_label = _describe_current_thread()
    request_ts = time.time()

    if not is_llm_enabled():
        LOGGER.info(
            "LLM spec '%s' ignorée (LLM désactivé) – thread %s",
            spec_key,
            thread_label,
        )
        _record_activity(spec_key, "disabled", "LLM integration désactivée")
        return None

    _, thread_label = _await_urgent_clearance(
        spec_key,
        logger=logger,
        thread_label=thread_label,
    )

    call_started_at = time.time()
    try:
        manager = get_llm_manager()
        payload = manager.call_dict(
            spec_key,
            input_payload=input_payload,
            extra_instructions=extra_instructions,
            max_retries=max_retries,
            skip_urgent_gate=False,
            logger=logger,
        )
        now = time.time()
        total_duration = now - request_ts
        call_duration = now - call_started_at
        LOGGER.info(
            "LLM spec '%s' terminée avec succès en %.2fs (appel %.2fs) – thread %s",
            spec_key,
            total_duration,
            call_duration,
            thread_label,
        )
        _record_activity(spec_key, "success", None)
        return payload
    except (LLMUnavailableError, LLMIntegrationError) as exc:
        now = time.time()
        total_duration = now - request_ts
        LOGGER.warning(
            "LLM spec '%s' indisponible après %.2fs – thread %s : %s",
            spec_key,
            total_duration,
            thread_label,
            exc,
        )
        _record_activity(spec_key, "error", str(exc))
        if logger is not None:
            try:
                logger.debug(
                    "LLM integration '%s' unavailable: %s", spec_key, exc, exc_info=True
                )
            except Exception:  # pragma: no cover - defensive logging guard
                pass
        return None
    except Exception as exc:  # pragma: no cover - unexpected failure safety net
        now = time.time()
        total_duration = now - request_ts
        LOGGER.exception(
            "Erreur inattendue pour la spec LLM '%s' après %.2fs – thread %s",
            spec_key,
            total_duration,
            thread_label,
        )
        _record_activity(spec_key, "error", str(exc))
        if logger is not None:
            try:
                logger.warning(
                    "Unexpected error while calling LLM integration '%s': %s",
                    spec_key,
                    exc,
                    exc_info=True,
                )
            except Exception:
                pass
        return None


__all__ = [
    "LLMIntegrationError",
    "LLMIntegrationManager",
    "LLMInvocation",
    "LLMCallRecord",
    "LLMUnavailableError",
    "manual_urgent_enter",
    "manual_urgent_exit",
    "get_llm_manager",
    "get_recent_llm_activity",
    "is_llm_enabled",
    "register_urgent_gate",
    "set_llm_manager",
    "try_call_llm_dict",
]<|MERGE_RESOLUTION|>--- conflicted
+++ resolved
@@ -160,10 +160,7 @@
 
         is_urgent = _current_thread_is_urgent()
         wait_started: Optional[float] = None
-<<<<<<< HEAD
         acquired = False
-=======
->>>>>>> 73a15b59
 
         if is_urgent:
             _WAITING_URGENT += 1
@@ -176,11 +173,8 @@
                 if owner_free:
                     if is_urgent:
                         break
-<<<<<<< HEAD
                     # Bloque les appels de fond tant qu'une chaîne urgente est
                     # active ou qu'un appel urgent attend déjà le slot.
-=======
->>>>>>> 73a15b59
                     if not manual_guard and _WAITING_URGENT == 0:
                         break
                 else:
@@ -195,21 +189,10 @@
                         thread_label,
                     )
                 _CALL_CONDITION.wait(timeout=0.2)
-<<<<<<< HEAD
-            acquired = True
-        finally:
-            if is_urgent and not acquired:
-                _WAITING_URGENT = max(0, _WAITING_URGENT - 1)
-
-        if is_urgent:
-            _WAITING_URGENT = max(0, _WAITING_URGENT - 1)
-
-=======
         finally:
             if is_urgent:
                 _WAITING_URGENT = max(0, _WAITING_URGENT - 1)
 
->>>>>>> 73a15b59
         if wait_started is not None:
             LOGGER.info(
                 "LLM spec '%s' obtient le slot après %.2fs (thread %s)",
@@ -269,11 +252,6 @@
     wait_started: Optional[float] = None
 
     while True:
-<<<<<<< HEAD
-        if _current_thread_is_urgent():
-            break
-=======
->>>>>>> 73a15b59
         active = _is_global_urgent_active()
         if not active and _URGENT_ACTIVE_CHECK is not None:
             try:
