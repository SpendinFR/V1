--- conflicted
+++ resolved
@@ -2431,7 +2431,6 @@
             except Exception:
                 pass
 
-<<<<<<< HEAD
         jm = getattr(self, "job_manager", None)
         with ExitStack() as cycle_stack:
             cycle_ctx_id: Optional[str] = None
@@ -2736,323 +2735,6 @@
                     pass
     
             return contexts
-=======
-            jm = getattr(self, "job_manager", None)
-            with ExitStack() as cycle_stack:
-                cycle_ctx_id: Optional[str] = None
-                if user_msg:
-                    try:
-                        manual_urgent_enter()
-                    except Exception:
-                        pass
-                    else:
-                        cycle_stack.callback(manual_urgent_exit)
-                if user_msg and jm and hasattr(jm, "activate_urgent_context"):
-                    try:
-                        cycle_ctx_id = jm.activate_urgent_context(["SIGNAL"])
-                    except Exception:
-                        cycle_ctx_id = None
-                    else:
-                        if hasattr(jm, "deactivate_urgent_context"):
-                            cycle_stack.callback(jm.deactivate_urgent_context, cycle_ctx_id)
-
-                if not jm or not hasattr(jm, "has_active_urgent_chain") or not jm.has_active_urgent_chain():
-                    self.scheduler.tick()
-                else:
-                    try:
-                        logger.debug("Skip scheduler tick: urgent chain active")
-                    except Exception:
-                        pass
-
-                self.job_manager.drain_to_memory(self._memory_store)
-
-                if user_msg:
-                    new_trace = session_ctx.start_trace()
-                    self._current_trace_id = new_trace
-                    self._current_reasoning_trace = None
-                    cycle_metrics["trace_id"] = new_trace
-                else:
-                    cycle_metrics["trace_id"] = session_ctx.last_trace_id
-
-                try:
-                    self._sj_conf_cache = self._sj_config_model.current_config()
-                except Exception:
-                    self._sj_conf_cache = dict(_DEFAULT_SJ_CONF)
-
-                self.last_user_msg = user_msg
-                if user_msg:
-                    self.observe(user_msg)
-                else:
-                    self.observe(None)
-
-                emo_state = self.emotions.read()
-                emotion_context = {}
-                if emo_state is not None:
-                    emotion_context = {
-                        "valence": float(getattr(emo_state, "valence", 0.0)),
-                        "arousal": float(getattr(emo_state, "arousal", 0.0)),
-                    }
-                valence = getattr(emo_state, "valence", 0.0) if emo_state else 0.0
-                resource_monitor = None
-                try:
-                    resource_monitor = self._meta.cognitive_monitoring.get("resource_monitoring")
-                except Exception:
-                    resource_monitor = None
-                system_alerts = self._update_physiology_from_system(resource_monitor)
-                scored = self.trigger_bus.collect_and_score(valence=valence)
-                self._collect_kernel_alerts_from_triggers(scored)
-                selected: List[Any] = []
-                for st in scored:
-                    if (
-                        st.priority >= 0.95
-                        and st.trigger.type is TriggerType.THREAT
-                        and st.trigger.meta.get("immediacy", 0.0) >= 0.8
-                    ):
-                        selected = [st]
-                        break
-                if not selected:
-                    selected = scored[:3]
-        
-                urgent = any(
-                    item.trigger.type is TriggerType.THREAT and item.trigger.meta.get("immediacy", 0.0) >= 0.7
-                    for item in selected
-                )
-                novelty = abs(self._last_prediction_error)
-                belief = 0.5
-                if hasattr(self.self_model, "confidence") and callable(getattr(self.self_model, "confidence")):
-                    try:
-                        belief = float(self.self_model.confidence({}))  # type: ignore[call-arg]
-                    except Exception:
-                        belief = 0.5
-                cycle_metrics.update(
-                    {
-                        "urgent": urgent,
-                        "novelty": novelty,
-                        "belief": belief,
-                        "system_alerts": len(system_alerts),
-                    }
-                )
-                progress_signal = float(self._homeostasis.state.get("intrinsic_reward", 0.0))
-                extrinsic_signal = float(self._homeostasis.state.get("extrinsic_reward", 0.0))
-                hedonic_signal = float(self._homeostasis.state.get("hedonic_reward", 0.0))
-                fatigue = None
-                if resource_monitor and hasattr(resource_monitor, "assess_fatigue"):
-                    try:
-                        fatigue = float(resource_monitor.assess_fatigue(self._meta.metacognitive_history, self.arch))
-                    except Exception:
-                        fatigue = None
-                kernel_state = self._phenomenal_kernel.update(
-                    emotional_state=emotion_context,
-                    novelty=novelty,
-                    belief=belief,
-                    progress=progress_signal,
-                    extrinsic_reward=extrinsic_signal,
-                    hedonic_signal=hedonic_signal,
-                    fatigue=fatigue,
-                    alerts=system_alerts,
-                )
-                self.phenomenal_kernel_state.clear()
-                self.phenomenal_kernel_state.update(kernel_state)
-                self.phenomenal_kernel_state.setdefault("mode", self.current_mode)
-                if self._last_system_snapshot:
-                    self.phenomenal_kernel_state["system_snapshot"] = dict(self._last_system_snapshot)
-                setattr(self.arch, "phenomenal_kernel_state", self.phenomenal_kernel_state)
-                previous_mode = getattr(self, "current_mode", "travail")
-                mode_info = self._mode_manager.update(self.phenomenal_kernel_state, urgent=urgent)
-                self.current_mode = mode_info.get("mode", previous_mode)
-                self.phenomenal_kernel_state["mode"] = self.current_mode
-                self.phenomenal_kernel_state["flanerie_ratio"] = mode_info.get("flanerie_ratio")
-                self.phenomenal_kernel_state["flanerie_budget_remaining"] = mode_info.get("flanerie_budget_remaining")
-                self.phenomenal_kernel_state["urgent"] = urgent
-                if getattr(self, "phenomenal_journal", None) is not None:
-                    try:
-                        justification = None
-                        interpretation = self.phenomenal_kernel_state.get("llm_interpretation")
-                        if isinstance(interpretation, dict):
-                            justification = interpretation.get("justification")
-                        self.phenomenal_journal.record_mode_transition(
-                            previous_mode=previous_mode,
-                            new_mode=self.current_mode,
-                            kernel_state={
-                                key: value
-                                for key, value in self.phenomenal_kernel_state.items()
-                                if isinstance(value, (int, float, str, bool, list, dict))
-                            },
-                            reason=justification,
-                        )
-                    except Exception:
-                        pass
-                slowdown = float(self.phenomenal_kernel_state.get("global_slowdown", 0.0) or 0.0)
-                try:
-                    setattr(self.arch, "global_slowdown", slowdown)
-                except Exception:
-                    pass
-                try:
-                    setattr(self.arch, "current_mode", self.current_mode)
-                except Exception:
-                    pass
-                slowdown_factor = max(0.1, min(1.0, 1.0 - 0.7 * slowdown))
-                for queue, base in self._job_base_budgets.items():
-                    factor = slowdown_factor * self._need_budget_factor(queue)
-                    if self.current_mode == "flanerie" and queue == "background":
-                        factor *= 0.5
-                    target = max(1, math.ceil(base * factor))
-                    self.job_manager.budgets.setdefault(queue, {})["max_running"] = target
-                hedonic_gain = float(self.phenomenal_kernel_state.get("hedonic_reward", 0.0))
-                budget_remaining = float(
-                    self.phenomenal_kernel_state.get("flanerie_budget_remaining", 0.0) or 0.0
-                )
-                if (
-                    self.current_mode == "flanerie"
-                    and hedonic_gain >= self._hedonic_reward_min_gain
-                    and budget_remaining > 0.0
-                    and (time.time() - self._last_intrinsic_reward_ts) > self._intrinsic_reward_cooldown
-                ):
-                    reward_engine = getattr(self.arch, "reward_engine", None)
-                    if reward_engine and hasattr(reward_engine, "register_intrinsic_reward"):
-                        try:
-                            reward_engine.register_intrinsic_reward(
-                                "phenomenal_kernel",
-                                hedonic_gain,
-                                context={"phenomenal_kernel": dict(self.phenomenal_kernel_state), "mode": self.current_mode},
-                            )
-                            self._last_intrinsic_reward_ts = time.time()
-                        except Exception:
-                            pass
-        
-                contexts: List[Dict[str, Any]] = []
-                for scored_trigger in selected:
-                    ctx = self._run_pipeline(scored_trigger.trigger)
-                    contexts.append(ctx)
-        
-                self.consolidate()
-                try:
-                    self.phenomenal_recall.prime_for_digest(
-                        self.memory.store,
-                        kernel_state=self.phenomenal_kernel_state,
-                        homeostasis=getattr(self._homeostasis, "state", {}),
-                    )
-                except Exception:
-                    pass
-                r_intr, r_extr = self.emotion_homeostasis_cycle()
-                try:
-                    self.phenomenal_journal.audit_against(
-                        "homeostasis",
-                        {
-                            "intrinsic_reward": float(r_intr),
-                            "extrinsic_reward": float(r_extr),
-                            "hedonic_reward": float(self._homeostasis.state.get("hedonic_reward", 0.0)),
-                        },
-                        tolerance=0.2,
-                    )
-                except Exception:
-                    pass
-                try:
-                    self.phenomenal_questioner.maybe_question(self.phenomenal_kernel_state)
-                except Exception:
-                    pass
-                assessment, _ = self.meta_cycle()
-                self.planning_cycle()
-                self.action_cycle()
-                self.proposals_cycle()
-        
-                selected_snapshot = []
-                for item in selected:
-                    trigger = getattr(item, "trigger", None)
-                    trigger_type = getattr(trigger, "type", None)
-                    trigger_name = getattr(trigger_type, "name", str(trigger_type)) if trigger_type else None
-                    selected_snapshot.append(
-                        {
-                            "type": trigger_name,
-                            "priority": getattr(item, "priority", None),
-                        }
-                    )
-        
-                llm_payload = {
-                    "mode": self.current_mode,
-                    "urgent": urgent,
-                    "system_alerts": system_alerts,
-                    "assessment": assessment,
-                    "phenomenal_state": {
-                        key: value
-                        for key, value in self.phenomenal_kernel_state.items()
-                        if isinstance(value, (int, float, str, bool))
-                    },
-                    "selected_triggers": selected_snapshot,
-                    "contexts_count": len(contexts),
-                    "uncertainty": assessment.get("uncertainty"),
-                }
-                llm_recommendations = self._llm_cycle_recommendations(llm_payload)
-                if llm_recommendations:
-                    self._last_llm_recommendations = llm_recommendations
-                    try:
-                        self.telemetry.log("llm", "cycle_recommendations", llm_recommendations)
-                    except Exception:
-                        logger.debug("Telemetry logging for LLM recommendations failed", exc_info=True)
-        
-                learning_rate = 0.5
-                self._evolution.log_cycle(
-                    intrinsic=r_intr,
-                    extrinsic=r_extr,
-                    learning_rate=learning_rate,
-                    uncertainty=assessment.get("uncertainty", 0.5),
-                )
-                if self._evolution.state.get("cycle_count", 0) % 20 == 0:
-                    notes = self._evolution.propose_macro_adjustments()
-                    if notes:
-                        self.memory.store.add(
-                            {"kind": "strategy", "text": " | ".join(notes), "ts": time.time()}
-                        )
-        
-                try:
-                    infer_where_and_apply(self, threshold=0.70, stable_cycles=2)
-                except Exception:
-                    pass
-        
-                self._mission_tick = getattr(self, "_mission_tick", 0) + 1
-                if self._mission_tick % 5 == 0:
-                    try:
-                        res = recommend_and_apply_mission(self, threshold=0.75, delta_gate=0.10)
-                        if res.get("status") == "needs_confirmation":
-                            proposal = {
-                                "kind": "mission_proposal",
-                                "best": res.get("best"),
-                                "second": res.get("second"),
-                                "delta": res.get("delta"),
-                                "ts": time.time(),
-                            }
-                            try:
-                                self._sj_new_items_queue.append(proposal)
-                            except Exception:
-                                pass
-                            if hasattr(self.memory, "store") and hasattr(self.memory.store, "add"):
-                                try:
-                                    payload = dict(proposal)
-                                    payload["status"] = "needs_confirmation"
-                                    self.memory.store.add(payload)
-                                except Exception:
-                                    pass
-                    except Exception:
-                        pass
-        
-                self._principles_tick = getattr(self, "_principles_tick", 0) + 1
-                if self._principles_tick == 1 or self._principles_tick % 10 == 0:
-                    try:
-                        run_and_apply_principles(self, require_confirmation=True)
-                    except Exception:
-                        pass
-        
-                self._preferences_tick = getattr(self, "_preferences_tick", 0) + 1
-                if self._preferences_tick % 6 == 0:
-                    try:
-                        apply_preferences_if_confident(self, threshold=0.75)
-                    except Exception:
-                        pass
-        
-                return contexts
-        finally:
-            self._deactivate_session()
->>>>>>> 91876441
     
     # --- Pipeline -----------------------------------------------------------
     def _submit_for_mode(self, mode: ActMode, action: Dict[str, Any], trigger: Trigger, prio: float) -> str:
@@ -3220,21 +2902,6 @@
         return result
 
     def _run_pipeline_inner(self, trigger: Trigger) -> Dict[str, Any]:
-<<<<<<< HEAD
-=======
-        signature_parts = [trigger.type.name]
-        meta = trigger.meta or {}
-        payload = trigger.payload or {}
-        source = meta.get("source") or payload.get("source")
-        if source:
-            signature_parts.append(str(source))
-        payload_id = payload.get("id") or meta.get("id")
-        if payload_id:
-            signature_parts.append(str(payload_id))
-        signature = "::".join(signature_parts)
-        if self.session_state.debounce(signature):
-            return {"skipped": True, "reason": "debounce", "trigger": trigger.type.name}
->>>>>>> 91876441
         if self.immediate_question_blocked:
             meta = trigger.meta or {}
             try:
@@ -3677,7 +3344,6 @@
                     action = (ctx.get("decision") or {}).get("action")
                     if not action:
                         continue
-<<<<<<< HEAD
                     jid = self._submit_for_mode(
                         mode,
                         action,
@@ -3685,24 +3351,6 @@
                         ctx["scratch"].get("priority", 0.6),
                     )
                     completion = self.job_manager.wait_for(jid)
-=======
-                    resource_id = None
-                    if isinstance(action, Mapping):
-                        resource_id = action.get("resource_id") or action.get("target")
-                    self.session_state.start_quiet_period(step.get("quiet_for", 5.0))
-                    if resource_id:
-                        lock_ctx = self._resource_locks.acquire(str(resource_id))
-                    else:
-                        lock_ctx = nullcontext()
-                    with lock_ctx:
-                        jid = self._submit_for_mode(
-                            mode,
-                            action,
-                            trigger,
-                            ctx["scratch"].get("priority", 0.6),
-                        )
-                        completion = self.job_manager.wait_for(jid)
->>>>>>> 91876441
                     result: Optional[Dict[str, Any]] = None
                     if completion:
                         job_event = completion.get("event")
